//******************************************************************************
///
/// @file base/version.h
///
/// Primary version information.
///
/// This file serves as the primary source for version information pertaining to
/// the source code. It also defines a few macros providing this information in
/// alternative formats.
///
/// @copyright
/// @parblock
///
/// Persistence of Vision Ray Tracer ('POV-Ray') version 3.8.
/// Copyright 1991-2017 Persistence of Vision Raytracer Pty. Ltd.
///
/// POV-Ray is free software: you can redistribute it and/or modify
/// it under the terms of the GNU Affero General Public License as
/// published by the Free Software Foundation, either version 3 of the
/// License, or (at your option) any later version.
///
/// POV-Ray is distributed in the hope that it will be useful,
/// but WITHOUT ANY WARRANTY; without even the implied warranty of
/// MERCHANTABILITY or FITNESS FOR A PARTICULAR PURPOSE.  See the
/// GNU Affero General Public License for more details.
///
/// You should have received a copy of the GNU Affero General Public License
/// along with this program.  If not, see <http://www.gnu.org/licenses/>.
///
/// ----------------------------------------------------------------------------
///
/// POV-Ray is based on the popular DKB raytracer version 2.12.
/// DKBTrace was originally written by David K. Buck.
/// DKBTrace Ver 2.0-2.12 were written by David K. Buck & Aaron A. Collins.
///
/// @endparblock
///
//******************************************************************************

#ifndef POVRAY_BASE_VERSION_H
#define POVRAY_BASE_VERSION_H

/// @file
/// @note
///     This file _must not_ pull in any POV-Ray header whatsoever.

//##############################################################################
///
/// @addtogroup PovBase
///
/// @{

//******************************************************************************
///
/// @name Primary Version and Copyright Information
///
/// @note
///     The macro definition in this section may be probed by external tools, and must therefore
///     conform to the following rules:
///       - The definitions must reside on a single line each.
///       - The lines must not be disabled via conditional compilation or multi-line comments.
///       - The lines must not contain any whitespace other than plain blanks (ASCII 0x20).
///       - The macros must be defined as plain string literals, plain decimal integer literals,
///         or plain empty, depending on their purpose.
///
/// @{

/// Copyright string.
#define POV_RAY_COPYRIGHT           "Copyright 1991-2017 Persistence of Vision Raytracer Pty. Ltd."

/// First numerical component of official source code version ("major version") as integer.
/// Increment this field (and set all subsequent fields to zero) to indicate a groundbreaking
/// change in architecture or behaviour.
#define POV_RAY_MAJOR_VERSION_INT   3

<<<<<<< HEAD
/// Official source code version string.
/// @note For pre-releases this should be _equal to_ the planned final version.
#define OFFICIAL_VERSION_STRING "3.7.2"

/// Official source code version as integer.
/// @note For pre-releases this should be _equal to_ the planned final version.
#define OFFICIAL_VERSION_NUMBER 372

/// Official source code version formatted for Windows resource files.
/// @note For pre-releases this should be _marginally less_ than the planned final version.
#define OFFICIAL_VERSION_WINRC  3,7,1,9999

/// @def POV_RAY_PRERELEASE
/// Pre-release identifier.
/// Leave undefined for final releases.
#define POV_RAY_PRERELEASE "alpha"
=======
/// Second numerical component of official source code version ("minor version") as integer.
/// Increment this field (and set all subsequent fields to zero) to indicate significant
/// changes in the behaviour of existing features.
#define POV_RAY_MINOR_VERSION_INT   8

/// Third numerical component of official source code version ("revision") as integer.
/// Increment this field (and set all subsequent fields to zero) to indicate new features,
/// or complex bugfixes that require thorough testing.
#define POV_RAY_REVISION_INT        0

/// Fourth numerical component of official source code version ("maintenance patch level") as integer.
/// Increment this field to indicate simple bugfixes.
#define POV_RAY_PATCHLEVEL_INT      0

/// @def POV_RAY_PRERELEASE
/// Pre-release identifier.
/// Leave undefined for final releases or maintenance patches. Otherwise, define as one of the
/// following:
///   - `alpha` to denote an untagged development version;
///   - `alpha.TIME` to denote and identify a tagged development version;
///   - `beta.N` to denote and identify a beta release;
///   - `rc.N` to denote and identify a release candidates;
///   - `x.FEATURE` to denote an untagged experimental version;
///   - `x.FEATURE.N` to denote and identify a tagged experimental version;
/// where `N` is a serial number starting at 1 in each phase, `TIME` is the number of minutes
/// since 2000-01-01 00:00, and `FEATURE` is an arbitrary alphanumeric moniker for a particular
/// experimental feature.
#define POV_RAY_PRERELEASE          "alpha"

#if defined(DOXYGEN) && !defined(POV_RAY_PRERELEASE)
    // Work around doxygen being unable to document undefined macros.
    #define POV_RAY_PRERELEASE (undefined)
    #undef POV_RAY_PRERELEASE
#endif
>>>>>>> bb85b4fd

/// @def POVRAY_IS_BETA
/// Whether this version is a beta.
/// Leave undefined for pre-beta, release candidate or final releases.
//#define POVRAY_IS_BETA
<<<<<<< HEAD
=======

#if defined(DOXYGEN) && !defined(POVRAY_IS_BETA)
    // Work around doxygen being unable to document undefined macros.
    #define POVRAY_IS_BETA (undefined)
    #undef POVRAY_IS_BETA
#endif

/// @def POV_RAY_HOST_VERSION
/// Version of required host installation.
/// If defined, this macro overrides the version string used in directory and similar names on
/// platforms where development builds typically cannot run stand-alone, but require an existing
/// host installation to be dropped into. Define as the latest installable release's major and
/// minor version number for vX.Y.0.0 pre-beta versions, or leave undefined otherwise.
#define POV_RAY_HOST_VERSION        "3.7"

#if defined(DOXYGEN) && !defined(POV_RAY_HOST_VERSION)
    // Work around doxygen being unable to document undefined macros.
    #define POV_RAY_HOST_VERSION (undefined)
    #undef POV_RAY_HOST_VERSION
#endif

/// @}
///
//******************************************************************************
///
/// @name Secondary Version and Copyright Information
///
/// @{

/// Source code version as a 3-digit integer number.
#define POV_RAY_VERSION_INT (POV_RAY_MAJOR_VERSION_INT * 100 + POV_RAY_MINOR_VERSION_INT * 10 + POV_RAY_REVISION_INT)

/// Helper macro to convert a parameter into a string.
/// @note This macro can _not_ be used directly to stringify another macro's value, as it would
/// instead stringify the other macro's name.
#define POV_VERSION_STRINGIFY_RAW(V) #V

/// Helper macro to convert another macro's value into a string.
#define POV_VERSION_STRINGIFY(V) POV_VERSION_STRINGIFY_RAW(V)

/// First numerical component of official source code version as string.
#define POV_RAY_MAJOR_VERSION POV_VERSION_STRINGIFY(POV_RAY_MAJOR_VERSION_INT)

/// Second numerical component of official source code version as string.
#define POV_RAY_MINOR_VERSION POV_VERSION_STRINGIFY(POV_RAY_MINOR_VERSION_INT)

/// Third numerical component of official source code version as string.
#define POV_RAY_REVISION POV_VERSION_STRINGIFY(POV_RAY_REVISION_INT)

/// Fourth numerical component of official source code version as string.
#define POV_RAY_PATCHLEVEL POV_VERSION_STRINGIFY(POV_RAY_PATCHLEVEL_INT)

/// @def POV_RAY_PATCHLEVEL_SUFFIX
/// Fourth numerical component of official source code version as optional suffix string.
/// This macro is defined to an empty string if the component is zero, and includes a leading
/// separator dot (`.`) otherwise.
#if (POV_RAY_PATCHLEVEL_INT == 0)
    #define POV_RAY_PATCHLEVEL_SUFFIX ""
#else
    #define POV_RAY_PATCHLEVEL_SUFFIX "." POV_RAY_PATCHLEVEL
#endif

/// @def POV_RAY_PRERELEASE_SUFFIX
/// Pre-release identifier as a suffix string.
/// This macro is defined to an empty string if the pre-release identifier is undefined,
/// and includes a leading dash (`-`) otherwise.
#if defined(POV_RAY_PRERELEASE)
    #define POV_RAY_PRERELEASE_SUFFIX "-" POV_RAY_PRERELEASE
#else
    #define POV_RAY_PRERELEASE_SUFFIX ""
#endif

/// Official source code generation as string.
/// This macro evaluates to the first two numerical components of the source code version,
/// in the form `X.Y`, where `X` and `Y` are the major and minor version numbers respectively.
#define POV_RAY_GENERATION POV_RAY_MAJOR_VERSION "." POV_RAY_MINOR_VERSION

/// Final unpatched official source code version as string.
/// For pre-releases, this macro evaluates to the designated official source code version
/// envisioned for the final release. For final releases, this macro evaluates to the official
/// source code version. For maintenance patches, this macro evaluates to the source code version
/// of the original unpatched release. In all cases, the format is `X.Y.Z`, where `X` and `Y` are
/// the major and minor version numbers respectively, and `Z` is the revision.
#define POV_RAY_RELEASE_VERSION POV_RAY_GENERATION "." POV_RAY_REVISION

/// Final patched official source code version as string.
/// For pre-releases, this macro evaluates to the designated official source code version
/// envisioned for the final release. For final releases and maintenance patches, this macro
/// evaluates to the official source code version. The format is `X.Y.Z` for unpatched versions or
/// `X.Y.Z.P` for maintenance versions, where `X` and `Y` are the major and minor version numbers
/// respectively, `Z` is the revision, and `P` is the maintenance patch level.
#define POV_RAY_PATCH_VERSION POV_RAY_RELEASE_VERSION POV_RAY_PATCHLEVEL_SUFFIX

/// Official source code version as string.
/// This macro evaluates to the complete official source code version string. The format is
/// `X.Y.Z`[`.P`][`-PRE`], where `X` and `Y` are the major and minor version numbers respectively,
/// `Z` is the revision, `P` is the maintenance patch level, and `PRE` is the pre-release tag.
#define POV_RAY_FULL_VERSION POV_RAY_PATCH_VERSION POV_RAY_PRERELEASE_SUFFIX

/// @def POV_RAY_BETA_SUFFIX
/// Suffix to distinguish beta- from non-beta versions.
/// For beta releases, this macro evaluates to `-beta`. Otherwise, this macro evaluates to an
/// empty string.
#if defined(POVRAY_IS_BETA)
    #define POV_RAY_BETA_SUFFIX "-beta"
#else
    #define POV_RAY_BETA_SUFFIX ""
#endif
>>>>>>> bb85b4fd

/// @}
///
//******************************************************************************

/// @}
///
//##############################################################################

#endif // POVRAY_BASE_VERSION_H<|MERGE_RESOLUTION|>--- conflicted
+++ resolved
@@ -73,24 +73,6 @@
 /// change in architecture or behaviour.
 #define POV_RAY_MAJOR_VERSION_INT   3
 
-<<<<<<< HEAD
-/// Official source code version string.
-/// @note For pre-releases this should be _equal to_ the planned final version.
-#define OFFICIAL_VERSION_STRING "3.7.2"
-
-/// Official source code version as integer.
-/// @note For pre-releases this should be _equal to_ the planned final version.
-#define OFFICIAL_VERSION_NUMBER 372
-
-/// Official source code version formatted for Windows resource files.
-/// @note For pre-releases this should be _marginally less_ than the planned final version.
-#define OFFICIAL_VERSION_WINRC  3,7,1,9999
-
-/// @def POV_RAY_PRERELEASE
-/// Pre-release identifier.
-/// Leave undefined for final releases.
-#define POV_RAY_PRERELEASE "alpha"
-=======
 /// Second numerical component of official source code version ("minor version") as integer.
 /// Increment this field (and set all subsequent fields to zero) to indicate significant
 /// changes in the behaviour of existing features.
@@ -99,7 +81,7 @@
 /// Third numerical component of official source code version ("revision") as integer.
 /// Increment this field (and set all subsequent fields to zero) to indicate new features,
 /// or complex bugfixes that require thorough testing.
-#define POV_RAY_REVISION_INT        0
+#define POV_RAY_REVISION_INT        1
 
 /// Fourth numerical component of official source code version ("maintenance patch level") as integer.
 /// Increment this field to indicate simple bugfixes.
@@ -125,14 +107,11 @@
     #define POV_RAY_PRERELEASE (undefined)
     #undef POV_RAY_PRERELEASE
 #endif
->>>>>>> bb85b4fd
 
 /// @def POVRAY_IS_BETA
 /// Whether this version is a beta.
 /// Leave undefined for pre-beta, release candidate or final releases.
 //#define POVRAY_IS_BETA
-<<<<<<< HEAD
-=======
 
 #if defined(DOXYGEN) && !defined(POVRAY_IS_BETA)
     // Work around doxygen being unable to document undefined macros.
@@ -241,7 +220,6 @@
 #else
     #define POV_RAY_BETA_SUFFIX ""
 #endif
->>>>>>> bb85b4fd
 
 /// @}
 ///
