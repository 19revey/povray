//******************************************************************************
///
/// @file base/configbase.h
///
/// This header file defines all types that can be configured by platform
/// specific code for base-layer use. It further allows insertion of platform
/// specific function prototypes making use of those types.
///
/// @copyright
/// @parblock
///
/// Persistence of Vision Ray Tracer ('POV-Ray') version 3.7.
/// Copyright 1991-2016 Persistence of Vision Raytracer Pty. Ltd.
///
/// POV-Ray is free software: you can redistribute it and/or modify
/// it under the terms of the GNU Affero General Public License as
/// published by the Free Software Foundation, either version 3 of the
/// License, or (at your option) any later version.
///
/// POV-Ray is distributed in the hope that it will be useful,
/// but WITHOUT ANY WARRANTY; without even the implied warranty of
/// MERCHANTABILITY or FITNESS FOR A PARTICULAR PURPOSE.  See the
/// GNU Affero General Public License for more details.
///
/// You should have received a copy of the GNU Affero General Public License
/// along with this program.  If not, see <http://www.gnu.org/licenses/>.
///
/// ----------------------------------------------------------------------------
///
/// POV-Ray is based on the popular DKB raytracer version 2.12.
/// DKBTrace was originally written by David K. Buck.
/// DKBTrace Ver 2.0-2.12 were written by David K. Buck & Aaron A. Collins.
///
/// @endparblock
///
//******************************************************************************

#ifndef POVRAY_BASE_CONFIGBASE_H
#define POVRAY_BASE_CONFIGBASE_H

#include "syspovconfigbase.h"

#include <boost/version.hpp>

//******************************************************************************
///
/// @name Fundamental Data Types
///
/// The following macros define essential data types. It is recommended that system-specific
/// configurations always override the defaults; although POV-Ray will make a solid guess as to
/// which type fits the requirements, the algorithm may fail on some exotic systems.
///
/// @compat
///     The automatic type detection is almost certain fail on systems that employ padding bits
///     and/or do not use two's complement format for negative values.
///
/// @{

/// @def POV_INT8
/// The smallest integer data type that can handle values in the range from -2^7 to 2^7-1.
///
/// @attention
///     Some legacy portions of the code may rely on this type to be _exactly_ 8 bits wide,
///     without padding, and use two's complement format for negative values.
///
#ifndef POV_INT8
    #if defined INT8_MAX
        // data type exactly matching the requirements, as defined in the C <stdint.h> or C++11 <cstdint> header.
        #define POV_INT8 int8_t
    #elif defined INT_LEAST8_MAX
        // data type matching or exceeding the requirements, as defined in the C <stdint.h> or C++11 <cstdint> header.
        #define POV_INT8 int_least8_t
    #else
        // char is the smallest type guaranteed by the C++ standard to be at least 8 bits wide
        #define POV_INT8 signed char
    #endif
#endif

/// @def POV_UINT8
/// The smallest integer data type that can handle values in the range from 0 to 2^8-1.
///
/// @attention
///     Some legacy portions of the code may rely on this type to be _exactly_ 8 bits wide,
///     and have no padding bits.
///
#ifndef POV_UINT8
    #if defined UINT8_MAX
        // data type exactly matching the requirements, as defined in the C <stdint.h> or C++11 <cstdint> header.
        #define POV_UINT8 uint8_t
    #elif defined UINT_LEAST8_MAX
        // data type matching or exceeding the requirements, as defined in the C <stdint.h> or C++11 <cstdint> header.
        #define POV_UINT8 uint_least8_t
    #else
        // char is the smallest type guaranteed by the C++ standard to be at least 8 bits wide
        #define POV_UINT8 unsigned char
    #endif
#endif

/// @def POV_INT16
/// The smallest integer data type that can handle values in the range from -2^15 to 2^15-1.
///
/// @attention
///     Some legacy portions of the code may rely on this type to be _exactly_ 16 bits wide,
///     have no padding bits, and use two's complement format for negative values.
///
#ifndef POV_INT16
    #if defined INT16_MAX
        // data type exactly matching the requirements, as defined in the C <stdint.h> or C++11 <cstdint> header.
        #define POV_INT16 int16_t
    #elif defined INT_LEAST16_MAX
        // data type matching or exceeding the requirements, as defined in the C <stdint.h> or C++11 <cstdint> header.
        #define POV_INT16 int_least16_t
    #else
        // short is the smallest type guaranteed by the C++ standard to be at least 16 bits wide
        #define POV_INT16 signed short
    #endif
#endif

/// @def POV_UINT16
/// The smallest integer data type that can handle values in the range from 0 to 2^16-1.
///
/// @attention
///     Some legacy portions of the code may rely on this type to be _exactly_ 16 bits wide,
///     and have no padding bits.
///
#ifndef POV_UINT16
    #if defined UINT16_MAX
        // data type exactly matching the requirements, as defined in the C <stdint.h> or C++11 <cstdint> header.
        #define POV_UINT16 uint16_t
    #elif defined UINT_LEAST16_MAX
        // data type matching or exceeding the requirements, as defined in the C <stdint.h> or C++11 <cstdint> header.
        #define POV_UINT16 uint_least16_t
    #else
        // short is the smallest type guaranteed by the C++ standard to be at least 16 bits wide
        #define POV_UINT16 unsigned short
    #endif
#endif

/// @def POV_INT32
/// The smallest integer data type that can handle values in the range from -2^31 to 2^31-1.
///
/// @attention
///     Some legacy portions of the code may rely on this type to be _exactly_ 32 bits wide,
///     have no padding bits, and use two's complement format for negative values.
///
#ifndef POV_INT32
    #if defined INT32_MAX
        // data type exactly matching the requirements, as defined in the C <stdint.h> or C++11 <cstdint> header.
        #define POV_INT32 int32_t
    #elif defined INT_LEAST32_MAX
        // data type matching or exceeding the requirements, as defined in the C <stdint.h> or C++11 <cstdint> header.
        #define POV_INT32 int_least32_t
    #else
        // long is the smallest type guaranteed by the C++ standard to be at least 32 bits wide
        #define POV_INT32 signed long
    #endif
#endif

/// @def POV_UINT32
/// The smallest integer data type that can handle values in the range from 0 to 2^32-1.
///
/// @attention
///     Some legacy portions of the code may rely on this type to be _exactly_ 32 bits wide,
///     and have no padding bits.
///
#ifndef POV_UINT32
    #if defined UINT32_MAX
        // data type exactly matching the requirements, as defined in the C <stdint.h> or C++11 <cstdint> header.
        #define POV_UINT32 uint32_t
    #elif defined UINT_LEAST32_MAX
        // data type matching or exceeding the requirements, as defined in the C <stdint.h> or C++11 <cstdint> header.
        #define POV_UINT32 uint_least32_t
    #else
        // long is the smallest type guaranteed by the C++ standard to be at least 32 bits wide
        #define POV_UINT32 unsigned long
    #endif
#endif

/// @def POV_INT64
/// The smallest integer data type that can handle values in the range from -2^63 to 2^63-1.
///
/// @attention
///     Some legacy portions of the code may rely on this type to be _exactly_ 64 bits wide,
///     have no padding bits, and use two's complement format for negative values.
///
#ifndef POV_INT64
    #if defined INT64_MAX
        // data type exactly matching the requirements, as defined in the C <stdint.h> or C++11 <cstdint> header.
        #define POV_INT64 int64_t
    #elif defined INT_LEAST64_MAX
        // data type matching or exceeding the requirements, as defined in the C <stdint.h> or C++11 <cstdint> header.
        #define POV_INT64 int_least64_t
    #else
        // long long is the smallest type guaranteed by the C++ standard to be at least 64 bits wide
        #define POV_INT64 signed long long
    #endif
#endif

/// @def POV_UINT64
/// The smallest integer data type that can handle values in the range from 0 to 2^64-1.
///
/// @attention
///     Some legacy portions of the code may rely on this type to be _exactly_ 64 bits wide,
///     and have no padding bits.
///
#ifndef POV_UINT64
    #if defined UINT64_MAX
        // data type exactly matching the requirements, as defined in the C <stdint.h> or C++11 <cstdint> header.
        #define POV_UINT64 uint64_t
    #elif defined UINT_LEAST64_MAX
        // data type matching or exceeding the requirements, as defined in the C <stdint.h> or C++11 <cstdint> header.
        #define POV_UINT64 uint_least64_t
    #else
        // long long is the smallest type guaranteed by the C++ standard to be at least 64 bits wide
        #define POV_UINT64 unsigned long long
    #endif
#endif

/// @def DBL
/// A floating-point data type providing high precision.
///
/// It is recommended to use a data type providing at least the same range and precision as the
/// IEEE 754 "double" type (15 decimal digits in the range from 1e-308 to 1e+308) and supporting
/// both infinities and quiet NaN values.
///
/// @attention
///     Many portions of the code currently presume this type to be an alias for `double`.
///
#ifndef DBL
    #define DBL double
#endif

/// @def SNGL
/// A floating-point data type providing low memory consumption.
///
/// It is recommended to use a data type providing about the same range and precision as the
/// IEEE 754 "single" type (7 decimal digits in the range from 1e-38 to 1e+38) and supporting
/// both infinities and quiet NaN values.
///
/// @attention
///     Many portions of the code currently presume this type to be an alias for `float`.
///
#ifndef SNGL
    #define SNGL float
#endif

/// @}
///
//******************************************************************************
///
/// @name Usage-Specific Data Types
///
/// The following macros define data types for particular uses. It is recommended that
/// system-specific configurations leave these at their defaults, unless building a special binary
/// to meet unusual requirements.
///
/// @{

/// @def COLC
/// Floating-point data type used to represent brightness.
///
/// This data type is used to represent monochromatic light intensity, or the light intensity of a
/// single colour channel, in computation and storage.
///
/// It is recommended to use a fast data type providing about the same range and precision as the
/// IEEE 754 "single" type (7 decimal digits in the range from 1e-38 to 1e+38) and supporting
/// both infinities and quiet NaN values.
///
/// @note
///     The "half" type might also suffice for this purpose, but you may want to make sure that the
///     implementation on your target system provides adequate performance.
///
/// @todo
///     Replace this type with one type for computation and another type for storage, allowing to
///     choose a precise and/or fast type for the former and a compact one for the latter.
///
#ifndef COLC
    #define COLC float
#endif

/// @def UCS2
/// Data type used to represent individual UCS2 characters.
///
/// This data type is used to represent characters from the UCS2 character set, i.e. the 16-bit
/// Base Multilingual Plane subset of Unicode.
///
/// This should be an unsigned integer type at least 16 bits wide.
///
/// @note
///     For clarity, this data type should _not_ be used as the base type for UTF-16 encoded
///     full-fledged Unicode strings. Use @ref UTF16 instead.
///
/// @attention
///     Some legacy portions of the code may improperly use this type where they should use
///     @ref UCS2 instead.
///
#ifndef UCS2
    #define UCS2 POV_UINT16
#endif

/// @def UCS4
/// Integer data type used to represent UCS4 or full-fledged Unicode characters.
///
/// This should be an unsigned integer type at least 21 (sic!) bits wide.
///
#ifndef UCS4
    #define UCS4 POV_UINT32
#endif

/// @def UTF16
/// Integer data type used as the base type to represent UTF-16 encoded Unicode strings.
/// This should be an unsigned integer type at least 16 bits wide.
///
/// @note
///     For clarity, this data type should _not_ be used to store regular UCS2 characters
///     (16-bit Base Multilingual Plane subset of Unicode). For that purpose, use @ref UCS2
///     instead.
///
/// @attention
///     Some legacy portions of the code may improperly use @ref UCS2 where they should use this
///     type instead.
///
#ifndef UTF16
    #define UTF16 POV_UINT16
#endif

/// @def POV_LONG
///
/// @deprecated
///     This data type is used in many places for different purposes; use either POV_INT64 there
///     or introduce some more specific type names.
///
#ifndef POV_LONG
    #define POV_LONG signed long long
#endif

/// @def POV_ULONG
///
/// @deprecated
///     This data type is used in many places for different purposes; use either POV_INT64 there
///     or introduce some more specific type names.
///
#ifndef POV_ULONG
    #define POV_ULONG unsigned long long
#endif

/// @}
///
//******************************************************************************
///
/// @name Mathematical Constants
///
/// The following macros define mathematical constants to the precision provided by the @ref DBL
/// data type. System-specific configurations providing a data type of higher precision than the
/// IEEE 754 "double" type should override these with more precise values.
///
/// @{

/// @def M_PI
/// The mathematical constant @f$ \pi @f$.
///
#ifndef M_PI
    #define M_PI   3.1415926535897932384626
#endif

/// @def M_PI_2
/// The mathematical constant @f$ ^{\pi}/_{2} @f$.
///
#ifndef M_PI_2
    #define M_PI_2 1.57079632679489661923
#endif

/// @def TWO_M_PI
/// The mathematical constant @f$ 2\pi @f$.
///
#ifndef TWO_M_PI
    #define TWO_M_PI 6.283185307179586476925286766560
#endif

/// @def M_PI_180
/// The mathematical constant @f$ ^{\pi}/_{180} @f$.
///
/// This constant is used for converting from degrees to radians (or vice versa).
///
#ifndef M_PI_180
    #define M_PI_180 0.01745329251994329576
#endif

/// @def M_PI_360
/// The mathematical constant @f$ ^{\pi}/_{360} @f$.
///
/// This constant is used for converting from degrees to radians (or vice versa) while at the
/// same time multiplying (or dividing, respectively) by 2.
///
#ifndef M_PI_360
    #define M_PI_360 0.00872664625997164788
#endif

/// @}
///
//******************************************************************************
///
/// @name Memory Allocation
///
/// The following macros are used for memory allocation and related stuff. Check existing code
/// before you change them, since they aren't simply replacements for malloc, realloc, and free.
///
/// @deprecated
///     New code should instead use the C++ `new` and `delete` operators to allocate and release memory.
///
/// @{

#ifndef POV_MALLOC
    #define POV_MALLOC(size,msg)        pov_malloc ((size), __FILE__, __LINE__, (msg))
#endif

#ifndef POV_REALLOC
    #define POV_REALLOC(ptr,size,msg)   pov_realloc ((ptr), (size), __FILE__, __LINE__, (msg))
#endif

#ifndef POV_FREE
    #define POV_FREE(ptr)               do { pov_free (static_cast<void *>(ptr), __FILE__, __LINE__); (ptr) = NULL; } while(false)
#endif

#ifndef POV_MEM_INIT
    #define POV_MEM_INIT()              mem_init()
#endif

#ifndef POV_MEM_RELEASE_ALL
    #define POV_MEM_RELEASE_ALL()       mem_release_all()
#endif

#ifndef POV_STRDUP
    #define POV_STRDUP(str)             pov_strdup(str)
#endif

// For those systems that don't have memmove, this can also be pov_memmove
#ifndef POV_MEMMOVE
    #define POV_MEMMOVE(dst,src,len)    pov_memmove((dst),(src),(len))
#endif

#ifndef POV_MEMCPY
    #define POV_MEMCPY(dst,src,len)     memcpy((dst),(src),(len))
#endif

#ifndef POV_MEM_STATS
    #define POV_MEM_STATS                       0
    #define POV_GLOBAL_MEM_STATS(a,f,c,p,s,l)   (false)
    #define POV_THREAD_MEM_STATS(a,f,c,p,s,l)   (false)
    #define POV_MEM_STATS_RENDER_BEGIN()
    #define POV_MEM_STATS_RENDER_END()
    #define POV_MEM_STATS_COOKIE                void *
#endif

/// @}
///
//******************************************************************************
///
/// @name Miscellaneous
///
/// @{

#ifndef POV_SYS_FILE_EXTENSION
    #define POV_SYS_FILE_EXTENSION ".tga"
#endif

#ifndef POV_FILE_SEPARATOR
    #define POV_FILE_SEPARATOR '/'
#endif

#ifndef POV_UCS2_FOPEN
    #define POV_UCS2_FOPEN(name, mode) fopen(UCS2toASCIIString(UCS2String(name)).c_str(), mode)
#endif

#ifndef POV_UCS2_REMOVE
    #define POV_UCS2_REMOVE(name) unlink(UCS2toASCIIString(UCS2String(name)).c_str())
#endif

#ifndef EXIST_FONT_FILE
    #define EXIST_FONT_FILE(name) (0)
#endif

#ifndef DEFAULT_ITEXTSTREAM_BUFFER_SIZE
    #define DEFAULT_ITEXTSTREAM_BUFFER_SIZE 512
#endif

#ifndef POV_ALLOW_FILE_READ
    #define POV_ALLOW_FILE_READ(f,t) (1)
#endif

#ifndef POV_ALLOW_FILE_WRITE
    #define POV_ALLOW_FILE_WRITE(f,t) (1)
#endif

#ifndef POV_TRACE_THREAD_PREINIT
    #define POV_TRACE_THREAD_PREINIT
#endif

#ifndef POV_TRACE_THREAD_POSTINIT
    #define POV_TRACE_THREAD_POSTINIT
#endif

// these should not be changed by platform-specific config
#define DEFAULT_WORKING_GAMMA_TYPE  kPOVList_GammaType_Neutral
#define DEFAULT_WORKING_GAMMA       1.0
#define DEFAULT_WORKING_GAMMA_TEXT  "1.0"

<<<<<<< HEAD
/// The internal colour model to use.
///
///   - 0: naive scRGB-based colour model
///   - 3: 3-channel colour model
///   - 4: 4-channel colour model
///
#define POV_COLOUR_MODEL 0

// boost 1.50 changed TIME_UTC to TIME_UTC_ to avoid a clash with C11, which has
// TIME_UTC as a define (in boost it's an enum). To allow compilation with earlier
// versions of boost we now use POV_TIME_UTC in the code and define that here.
// unfortunately we do have to hard-code the value.
=======
#ifndef CDECL
    #define CDECL
#endif

#ifndef ALIGN16
    #define ALIGN16
#endif

#ifndef FORCEINLINE
    #define FORCEINLINE inline
#endif

/// @def POV_MULTITHREADED
/// Enable multithreading in the core modules.
///
/// Define as non-zero integer to enable, or zero to disable.
/// Defaults to enabled.
///
#ifndef POV_MULTITHREADED
    #define POV_MULTITHREADED 1
#endif

/// @def POV_TIMER
/// What class to use for millisecond-precision timers.
#ifndef POV_TIMER
    #define POV_TIMER TimerDefault
    #define POV_TIMER_DEFAULT 1
#endif

/// @def POV_TIMER_DEFAULT
/// Whether to provide the @ref TimerDefault millisecond-precision timer class.
#ifndef POV_TIMER_DEFAULT
    #define POV_TIMER_DEFAULT 0
#endif

/// @}
///
//******************************************************************************
///
/// @name Debug Settings.
///
/// The following settings enable or disable certain debugging aids, such as run-time sanity checks
/// or additional log output.
///
/// Unless noted otherwise, a non-zero integer will enable the respective debugging aids, while a
/// zero value will disable them.
///
/// It is recommended that system-specific configurations leave these settings undefined in release
/// builds, in which case they will default to @ref POV_DEBUG unless noted otherwise.
///
/// @{

/// @def POV_DEBUG
/// Default setting for enabling or disabling debugging aids.
///
/// This setting specifies the default for all debugging switches throughout the entire POV-Ray
/// project that are not explicitly enabled or disabled by system-specific configurations.
///
/// If left undefined by system-specific configurations, this setting defaults to zero, disabling
/// any debugging aids not explicitly enabled by system-specific configurations.
///
#ifndef POV_DEBUG
    #define POV_DEBUG 0
#endif

/// @def POV_COLOURSPACE_DEBUG
/// Enable run-time sanity checks for colour space handling.
///
/// Define as non-zero integer to enable, or zero to disable.
///
#ifndef POV_COLOURSPACE_DEBUG
    #define POV_COLOURSPACE_DEBUG POV_DEBUG
#endif

/// @def POV_IMAGE_DEBUG
/// Enable run-time sanity checks for image handling.
///
/// Define as non-zero integer to enable, or zero to disable.
///
#ifndef POV_IMAGE_DEBUG
    #define POV_IMAGE_DEBUG POV_DEBUG
#endif

/// @def POV_MATHUTIL_DEBUG
/// Enable run-time sanity checks for scalar maths utility functions.
///
/// Define as non-zero integer to enable, or zero to disable.
///
#ifndef POV_MATHUTIL_DEBUG
    #define POV_MATHUTIL_DEBUG POV_DEBUG
#endif

/// @def POV_SAFEMATH_DEBUG
/// Enable run-time sanity checks for safe integer maths.
///
/// Define as non-zero integer to enable, or zero to disable.
///
#ifndef POV_SAFEMATH_DEBUG
    #define POV_SAFEMATH_DEBUG POV_DEBUG
#endif

/// @}
///
//******************************************************************************
///
/// @name Non-Configurable Macros
///
/// The following macros are configured automatically at compile-time; they cannot be overridden by
/// system-specific configuration.
///
/// @{

/// @def POV_TIME_UTC
/// Alias for `boost::TIME_UTC` or `boost::TIME_UTC_`, whichever is applicable.
///
/// Boost 1.50 changed TIME_UTC to TIME_UTC_ to avoid a clash with C++11, which has
/// TIME_UTC as a define (in boost it's an enum). To allow compilation with earlier
/// versions of boost we now use POV_TIME_UTC in the code and define that here.
///
>>>>>>> 79f6c9bf
#if BOOST_VERSION >= 105000
    #define POV_TIME_UTC boost::TIME_UTC_
#else
    #ifdef TIME_UTC
        // clash between C++11 and boost detected, need to hard-code
        #define POV_TIME_UTC 1
    #else
        #define POV_TIME_UTC boost::TIME_UTC
    #endif
#endif

#if POV_DEBUG
    #define POV_ASSERT(expr) POV_ASSERT_HARD(expr)
#else
    #define POV_ASSERT(expr) NO_OP
#endif

#if POV_COLOURSPACE_DEBUG
    #define POV_COLOURSPACE_ASSERT(expr) POV_ASSERT_HARD(expr)
#else
    #define POV_COLOURSPACE_ASSERT(expr) NO_OP
#endif

#if POV_IMAGE_DEBUG
    #define POV_IMAGE_ASSERT(expr) POV_ASSERT_HARD(expr)
#else
    #define POV_IMAGE_ASSERT(expr) NO_OP
#endif

#if POV_MATHUTIL_DEBUG
    #define POV_MATHUTIL_ASSERT(expr) POV_ASSERT_HARD(expr)
#else
    #define POV_MATHUTIL_ASSERT(expr) NO_OP
#endif

#if POV_SAFEMATH_DEBUG
    #define POV_SAFEMATH_ASSERT(expr) POV_ASSERT_HARD(expr)
#else
    #define POV_SAFEMATH_ASSERT(expr) NO_OP
#endif

#define M_TAU TWO_M_PI

/// @}
///
//******************************************************************************

#endif // POVRAY_BASE_CONFIGBASE_H<|MERGE_RESOLUTION|>--- conflicted
+++ resolved
@@ -505,7 +505,6 @@
 #define DEFAULT_WORKING_GAMMA       1.0
 #define DEFAULT_WORKING_GAMMA_TEXT  "1.0"
 
-<<<<<<< HEAD
 /// The internal colour model to use.
 ///
 ///   - 0: naive scRGB-based colour model
@@ -514,11 +513,6 @@
 ///
 #define POV_COLOUR_MODEL 0
 
-// boost 1.50 changed TIME_UTC to TIME_UTC_ to avoid a clash with C11, which has
-// TIME_UTC as a define (in boost it's an enum). To allow compilation with earlier
-// versions of boost we now use POV_TIME_UTC in the code and define that here.
-// unfortunately we do have to hard-code the value.
-=======
 #ifndef CDECL
     #define CDECL
 #endif
@@ -638,7 +632,6 @@
 /// TIME_UTC as a define (in boost it's an enum). To allow compilation with earlier
 /// versions of boost we now use POV_TIME_UTC in the code and define that here.
 ///
->>>>>>> 79f6c9bf
 #if BOOST_VERSION >= 105000
     #define POV_TIME_UTC boost::TIME_UTC_
 #else
