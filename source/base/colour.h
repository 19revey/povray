--- conflicted
+++ resolved
@@ -146,10 +146,19 @@
         template<int BIAS, typename T2>
         inline explicit GenericRGBColour(const GenericRGBEColour<BIAS,T2>& col)
         {
-            double exponent = ldexp(1.0,col.mData[GenericRGBEColour<BIAS>::EXP]-(int)(BIAS+8));
-            mColour[RED]   = (col.mData[GenericRGBEColour<BIAS>::RED]   + 0.5) * exponent;
-            mColour[GREEN] = (col.mData[GenericRGBEColour<BIAS>::GREEN] + 0.5) * exponent;
-            mColour[BLUE]  = (col.mData[GenericRGBEColour<BIAS>::BLUE]  + 0.5) * exponent;
+            if (col.mData[GenericRGBEColour<BIAS,T2>::EXP] > std::numeric_limits<T2>::min())
+            {
+                double expFactor = ldexp(1.0,(int)col.mData[GenericRGBEColour<BIAS,T2>::EXP]-(int)(BIAS+8));
+                mColour[RED]   = (col.mData[GenericRGBEColour<BIAS,T2>::RED])   * expFactor;
+                mColour[GREEN] = (col.mData[GenericRGBEColour<BIAS,T2>::GREEN]) * expFactor;
+                mColour[BLUE]  = (col.mData[GenericRGBEColour<BIAS,T2>::BLUE])  * expFactor;
+            }
+            else
+            {
+                mColour[RED]   = 0.0;
+                mColour[GREEN] = 0.0;
+                mColour[BLUE]  = 0.0;
+            }
         }
 /*
         inline explicit GenericRGBColour(const GenericColour<T>& col)
@@ -1241,25 +1250,9 @@
 
         inline explicit GenericColour(const GenericTransColour<T>& col)
         {
-<<<<<<< HEAD
             const GenericColour& colour = col.colour();
             for (int i = 0; i < channels; i ++)
                 mColour[i] = colour.mColour[i];
-=======
-            if (col.data[GenericRGBEColour<BIAS>::EXP] > std::numeric_limits<GenericRGBEColour<BIAS>::COLC_T>::min())
-            {
-                double expFactor = ldexp(1.0,(int)col.data[GenericRGBEColour<BIAS>::EXP]-(int)(BIAS+8));
-                colour[RED]   = (col.data[GenericRGBEColour<BIAS>::RED])   * expFactor;
-                colour[GREEN] = (col.data[GenericRGBEColour<BIAS>::GREEN]) * expFactor;
-                colour[BLUE]  = (col.data[GenericRGBEColour<BIAS>::BLUE])  * expFactor;
-            }
-            else
-            {
-                colour[RED]   = 0.0;
-                colour[GREEN] = 0.0;
-                colour[BLUE]  = 0.0;
-            }
->>>>>>> 9fafc3c5
         }
 /*
         template<int BIAS, typename T2>
@@ -2123,12 +2116,8 @@
             }
             else
             {
-<<<<<<< HEAD
-                mData[RED] = mData[GREEN] = mData[BLUE] = mData[EXP] = 0;
-=======
-                data[RED] = data[GREEN] = data[BLUE] = 0;
-                data[EXP] = std::numeric_limits<COLC_T>::min();
->>>>>>> 9fafc3c5
+                mData[RED] = mData[GREEN] = mData[BLUE] = 0;
+                mData[EXP] = std::numeric_limits<T>::min();
             }
         }
 
@@ -2137,50 +2126,30 @@
             double scaleFactor;
             if (ComputeExponent(col, mData[EXP], scaleFactor))
             {
-<<<<<<< HEAD
-                mData[RED]   = clipToType<T>(floor(col.red()   * scaleFactor));
-                mData[GREEN] = clipToType<T>(floor(col.green() * scaleFactor));
-                mData[BLUE]  = clipToType<T>(floor(col.blue()  * scaleFactor));
+                mData[RED]   = clipToType<T>(floor(col.red()   * scaleFactor + 0.5));
+                mData[GREEN] = clipToType<T>(floor(col.green() * scaleFactor + 0.5));
+                mData[BLUE]  = clipToType<T>(floor(col.blue()  * scaleFactor + 0.5));
             }
             else
             {
-                mData[RED] = mData[GREEN] = mData[BLUE] = mData[EXP] = 0;
-=======
-                data[RED]   = clipToType<COLC_T>(floor(col.red()   * scaleFactor + 0.5));
-                data[GREEN] = clipToType<COLC_T>(floor(col.green() * scaleFactor + 0.5));
-                data[BLUE]  = clipToType<COLC_T>(floor(col.blue()  * scaleFactor + 0.5));
+                mData[RED] = mData[GREEN] = mData[BLUE] = 0;
+                mData[EXP] = std::numeric_limits<T>::min();
+            }
+        }
+
+        inline explicit GenericRGBEColour(const RGBColour& col, const RGBColour& dither)
+        {
+            double scaleFactor;
+            if (ComputeExponent(col, mData[EXP], scaleFactor))
+            {
+                mData[RED]   = clip<T>(floor(col.red()   * scaleFactor + 0.5 + dither.red()));
+                mData[GREEN] = clip<T>(floor(col.green() * scaleFactor + 0.5 + dither.green()));
+                mData[BLUE]  = clip<T>(floor(col.blue()  * scaleFactor + 0.5 + dither.blue()));
             }
             else
             {
-                data[RED] = data[GREEN] = data[BLUE] = 0;
-                data[EXP] = std::numeric_limits<COLC_T>::min();
->>>>>>> 9fafc3c5
-            }
-        }
-
-        inline explicit GenericRGBEColour(const RGBColour& col, const RGBColour& dither)
-        {
-            double scaleFactor;
-            if (ComputeExponent(col, mData[EXP], scaleFactor))
-            {
-<<<<<<< HEAD
-                mData[RED]   = clip<T>(floor(col.red()   * scaleFactor + dither.red()));
-                mData[GREEN] = clip<T>(floor(col.green() * scaleFactor + dither.green()));
-                mData[BLUE]  = clip<T>(floor(col.blue()  * scaleFactor + dither.blue()));
-            }
-            else
-            {
-                mData[RED] = mData[GREEN] = mData[BLUE] = mData[EXP] = 0;
-=======
-                data[RED]   = clip<COLC_T>(floor(col.red()   * scaleFactor + 0.5 + dither.red()));
-                data[GREEN] = clip<COLC_T>(floor(col.green() * scaleFactor + 0.5 + dither.green()));
-                data[BLUE]  = clip<COLC_T>(floor(col.blue()  * scaleFactor + 0.5 + dither.blue()));
-            }
-            else
-            {
-                data[RED] = data[GREEN] = data[BLUE] = 0;
-                data[EXP] = std::numeric_limits<COLC_T>::min();
->>>>>>> 9fafc3c5
+                mData[RED] = mData[GREEN] = mData[BLUE] = 0;
+                mData[EXP] = std::numeric_limits<T>::min();
             }
         }
 
