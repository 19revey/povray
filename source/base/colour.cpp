--- conflicted
+++ resolved
@@ -8,11 +8,7 @@
 /// @parblock
 ///
 /// Persistence of Vision Ray Tracer ('POV-Ray') version 3.7.
-<<<<<<< HEAD
-/// Copyright 1991-2015 Persistence of Vision Raytracer Pty. Ltd.
-=======
 /// Copyright 1991-2016 Persistence of Vision Raytracer Pty. Ltd.
->>>>>>> 79f6c9bf
 ///
 /// POV-Ray is free software: you can redistribute it and/or modify
 /// it under the terms of the GNU Affero General Public License as
