--- conflicted
+++ resolved
@@ -127,11 +127,6 @@
     }
     if (boundingSlabs != nullptr)
         Destroy_BBox_Tree(boundingSlabs);
-<<<<<<< HEAD
-=======
-    for (std::vector<TrueTypeFont*>::iterator i = TTFonts.begin(); i != TTFonts.end(); ++i)
-        delete *i;
->>>>>>> 29a10823
     // TODO: perhaps ObjectBase::~ObjectBase would be a better place
     //       to handle cleanup of individual objects ?
     Destroy_Object(objects);
