--- conflicted
+++ resolved
@@ -8,7 +8,7 @@
 /// @parblock
 ///
 /// Persistence of Vision Ray Tracer ('POV-Ray') version 3.8.
-/// Copyright 1991-2017 Persistence of Vision Raytracer Pty. Ltd.
+/// Copyright 1991-2019 Persistence of Vision Raytracer Pty. Ltd.
 ///
 /// POV-Ray is free software: you can redistribute it and/or modify
 /// it under the terms of the GNU Affero General Public License as
@@ -108,8 +108,11 @@
 
 struct Finish_Struct
 {
-<<<<<<< HEAD
-    SNGL Diffuse, DiffuseBack, Brilliance, BrillianceOut, DiffuseAlbedoAdjust, DiffuseAlbedoAdjustRad;
+    SNGL Diffuse, DiffuseBack, Brilliance;
+#if POV_PARSER_EXPERIMENTAL_BRILLIANCE_OUT
+    SNGL BrillianceOut;
+#endif
+    SNGL DiffuseAlbedoAdjust, DiffuseAlbedoAdjustRad;
 
     /// How much of the diffuse contribution should be computed using the Lommel-Seeliger model.
     ///
@@ -136,13 +139,6 @@
 
     /// @}
 
-=======
-    SNGL Diffuse, DiffuseBack, Brilliance;
-#if POV_PARSER_EXPERIMENTAL_BRILLIANCE_OUT
-    SNGL BrillianceOut;
-#endif
-    SNGL BrillianceAdjust, BrillianceAdjustRad;
->>>>>>> 8824108f
     SNGL Specular, Roughness;
     SNGL Phong, Phong_Size;
     SNGL Irid, Irid_Film_Thickness, Irid_Turb;
@@ -153,11 +149,11 @@
     //MathColour SigmaPrimeS, SigmaA;
     SNGL Reflection_Falloff;  // Added by MBP 8/27/98
     bool Reflection_Fresnel;
-<<<<<<< HEAD
-    bool Fresnel;
+    SNGL Fresnel;
     SNGL Reflect_Metallic;  // MBP
     int Conserve_Energy;    // added by NK Dec 19 1999
     bool UseSubsurface;     // whether to use subsurface light transport
+    bool AlphaKnockout;     // whether pigment alpha knocks out finish effects
 
     void SetOrenNayarSigma(double sigma)
     {
@@ -168,13 +164,6 @@
         OrenNayarA = 1.0 - 0.50 * sigmaSqr / (sigmaSqr + 0.57);
         OrenNayarB =       0.45 * sigmaSqr / (sigmaSqr + 0.09);
     }
-=======
-    SNGL Fresnel;
-    SNGL Reflect_Metallic; // MBP
-    int Conserve_Energy;  // added by NK Dec 19 1999
-    bool UseSubsurface;   // whether to use subsurface light transport
-    bool AlphaKnockout;   // whether pigment alpha knocks out finish effects
->>>>>>> 8824108f
 };
 
 
