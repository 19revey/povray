--- conflicted
+++ resolved
@@ -40,15 +40,6 @@
 #include "parser/configparser.h"
 
 // C++ variants of C standard header files
-<<<<<<< HEAD
-//  (none at the moment)
-
-// C++ standard header files
-#include <memory>
-
-// Boost header files
-=======
->>>>>>> 29a10823
 //  (none at the moment)
 
 // C++ standard header files
@@ -231,35 +222,6 @@
 
 //------------------------------------------------------------------------------
 
-<<<<<<< HEAD
-class FontReference;
-using FontReferencePtr = std::shared_ptr<FontReference>;
-
-enum class FontStyle
-{
-    kRegular    = 0x00,
-    kBold       = 0x01,
-    kItalic     = 0x02,
-    kBoldItalic = 0x03
-};
-
-inline FontStyle operator|(FontStyle a, FontStyle b) { return EnumOr(a, b); }
-inline FontStyle operator&(FontStyle a, FontStyle b) { return EnumAnd(a, b); }
-inline FontStyle operator~(FontStyle a) { return EnumNot(a); }
-inline FontStyle& operator|=(FontStyle& a, FontStyle b) { a = a | b; return a; }
-inline FontStyle& operator&=(FontStyle& a, FontStyle b) { a = a & b; return a; }
-
-class FontResolver
-{
-public:
-    virtual ~FontResolver();
-    virtual FontReferencePtr GetFont(const UCS2String& name, FontStyle style) = 0;
-};
-
-//------------------------------------------------------------------------------
-
-} // end of namespace
-=======
 struct FileResolver
 {
     virtual ~FileResolver() = default;
@@ -278,8 +240,33 @@
 
 //------------------------------------------------------------------------------
 
+class FontReference;
+using FontReferencePtr = std::shared_ptr<FontReference>;
+
+enum class FontStyle
+{
+    kRegular    = 0x00,
+    kBold       = 0x01,
+    kItalic     = 0x02,
+    kBoldItalic = 0x03
+};
+
+FontStyle operator|(FontStyle a, FontStyle b);
+FontStyle operator&(FontStyle a, FontStyle b);
+FontStyle operator~(FontStyle a);
+FontStyle& operator|=(FontStyle& a, FontStyle b);
+FontStyle& operator&=(FontStyle& a, FontStyle b);
+
+class FontResolver
+{
+public:
+    virtual ~FontResolver();
+    virtual FontReferencePtr GetFont(const UCS2String& name, FontStyle style) = 0;
+};
+
+//------------------------------------------------------------------------------
+
 }
 // end of namespace pov_parser
->>>>>>> 29a10823
 
 #endif // POVRAY_PARSER_PARSERTYPES_H