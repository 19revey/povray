--- conflicted
+++ resolved
@@ -306,13 +306,8 @@
     }
 
     // Get distance based attenuation.
-<<<<<<< HEAD
-    interior = isect.Object->interior;
+    interior = isect.Object->interior.get();
     AttCol = AttenuatingColour(interior->Old_Refract);
-=======
-    interior = isect.Object->interior.get();
-    AttCol = MathColour(interior->Old_Refract);
->>>>>>> 725efe1f
 
     if (interior != NULL)
     {
