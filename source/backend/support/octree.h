--- conflicted
+++ resolved
@@ -90,23 +90,13 @@
 // Each node in the oct-tree has a (possibly null) linked list of these data blocks off it.
 struct ot_block_struct
 {
-<<<<<<< HEAD
-	// TODO for memory efficiency we could probably use single-precision data types for the vector stuff
-	OT_BLOCK    *next;      // next block in the same node
-	Vector3d    Point;
-	Vector3d    S_Normal;
-	Vector3d    To_Nearest_Surface;
-	LightColour dx, dy, dz; // gradients, not colors, but used only to manipulate colors [trf]
-	LightColour Illuminance;
-=======
     // TODO for memory efficiency we could probably use single-precision data types for the vector stuff
     OT_BLOCK    *next;      // next block in the same node
     Vector3d    Point;
     Vector3d    S_Normal;
     Vector3d    To_Nearest_Surface;
-    MathColour  dx, dy, dz; // gradients, not colors, but used only to manipulate colors [trf]
-    MathColour  Illuminance;
->>>>>>> 725efe1f
+    LightColour dx, dy, dz; // gradients, not colors, but used only to manipulate colors [trf]
+    LightColour Illuminance;
     SNGL        Brilliance; // surface brilliance for which the sample was computed
     SNGL        Harmonic_Mean_Distance;
     SNGL        Nearest_Distance;
@@ -140,17 +130,10 @@
 // These are informations the octree reader generates
 struct ot_read_info_struct
 {
-<<<<<<< HEAD
-	LightColour Gather_Total;
-	long        Gather_Total_Count;
-	DBL         Brightness;
-	bool        FirstRadiosityPass;
-=======
-    MathColour  Gather_Total;
+    LightColour Gather_Total;
     long        Gather_Total_Count;
     DBL         Brightness;
     bool        FirstRadiosityPass;
->>>>>>> 725efe1f
 };
 
 /*****************************************************************************
