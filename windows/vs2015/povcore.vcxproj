﻿<?xml version="1.0" encoding="utf-8"?>
<Project DefaultTargets="Build" ToolsVersion="14.0" xmlns="http://schemas.microsoft.com/developer/msbuild/2003">
  <ItemGroup Label="ProjectConfigurations">
    <ProjectConfiguration Include="Debug|Win32">
      <Configuration>Debug</Configuration>
      <Platform>Win32</Platform>
    </ProjectConfiguration>
    <ProjectConfiguration Include="Debug|x64">
      <Configuration>Debug</Configuration>
      <Platform>x64</Platform>
    </ProjectConfiguration>
    <ProjectConfiguration Include="Release|Win32">
      <Configuration>Release</Configuration>
      <Platform>Win32</Platform>
    </ProjectConfiguration>
    <ProjectConfiguration Include="Release|x64">
      <Configuration>Release</Configuration>
      <Platform>x64</Platform>
    </ProjectConfiguration>
    <ProjectConfiguration Include="Release-SSE2|Win32">
      <Configuration>Release-SSE2</Configuration>
      <Platform>Win32</Platform>
    </ProjectConfiguration>
    <ProjectConfiguration Include="Release-SSE2|x64">
      <Configuration>Release-SSE2</Configuration>
      <Platform>x64</Platform>
    </ProjectConfiguration>
    <ProjectConfiguration Include="Release-AVX|Win32">
      <Configuration>Release-AVX</Configuration>
      <Platform>Win32</Platform>
    </ProjectConfiguration>
    <ProjectConfiguration Include="Release-AVX|x64">
      <Configuration>Release-AVX</Configuration>
      <Platform>x64</Platform>
    </ProjectConfiguration>
  </ItemGroup>
  <PropertyGroup Label="Globals">
    <ProjectGuid>{7F9DA615-40A3-43A0-B8BB-528698DDE6E5}</ProjectGuid>
    <RootNamespace>pov_core</RootNamespace>
  </PropertyGroup>
  <Import Project="$(VCTargetsPath)\Microsoft.Cpp.Default.props" />
  <PropertyGroup Condition="'$(Configuration)|$(Platform)'=='Debug|Win32'" Label="Configuration">
    <ConfigurationType>StaticLibrary</ConfigurationType>
    <UseOfMfc>false</UseOfMfc>
    <PlatformToolset>v140</PlatformToolset>
  </PropertyGroup>
  <PropertyGroup Condition="'$(Configuration)|$(Platform)'=='Debug|x64'" Label="Configuration">
    <ConfigurationType>StaticLibrary</ConfigurationType>
    <UseOfMfc>false</UseOfMfc>
    <PlatformToolset>v140</PlatformToolset>
  </PropertyGroup>
  <PropertyGroup Condition="'$(Configuration)|$(Platform)'=='Release|Win32'" Label="Configuration">
    <ConfigurationType>StaticLibrary</ConfigurationType>
    <UseOfMfc>false</UseOfMfc>
    <WholeProgramOptimization>true</WholeProgramOptimization>
    <PlatformToolset>v140</PlatformToolset>
  </PropertyGroup>
  <PropertyGroup Condition="'$(Configuration)|$(Platform)'=='Release|x64'" Label="Configuration">
    <ConfigurationType>StaticLibrary</ConfigurationType>
    <UseOfMfc>false</UseOfMfc>
    <WholeProgramOptimization>true</WholeProgramOptimization>
    <PlatformToolset>v140</PlatformToolset>
  </PropertyGroup>
  <PropertyGroup Condition="'$(Configuration)|$(Platform)'=='Release-SSE2|Win32'" Label="Configuration">
    <ConfigurationType>StaticLibrary</ConfigurationType>
    <UseOfMfc>false</UseOfMfc>
    <WholeProgramOptimization>true</WholeProgramOptimization>
    <PlatformToolset>v140</PlatformToolset>
  </PropertyGroup>
  <PropertyGroup Condition="'$(Configuration)|$(Platform)'=='Release-AVX|x64'" Label="Configuration">
    <ConfigurationType>StaticLibrary</ConfigurationType>
    <UseOfMfc>false</UseOfMfc>
    <WholeProgramOptimization>true</WholeProgramOptimization>
    <PlatformToolset>v140</PlatformToolset>
  </PropertyGroup>
  <PropertyGroup Label="Configuration" Condition="'$(Configuration)|$(Platform)'=='Release-AVX|Win32'">
    <PlatformToolset>v140</PlatformToolset>
  </PropertyGroup>
  <PropertyGroup Label="Configuration" Condition="'$(Configuration)|$(Platform)'=='Release-SSE2|x64'">
    <PlatformToolset>v140</PlatformToolset>
  </PropertyGroup>
  <Import Project="$(VCTargetsPath)\Microsoft.Cpp.props" />
  <ImportGroup Label="ExtensionSettings">
  </ImportGroup>
  <ImportGroup Condition="'$(Configuration)|$(Platform)'=='Debug|Win32'" Label="PropertySheets">
    <Import Project="$(UserRootDir)\Microsoft.Cpp.$(Platform).user.props" Condition="exists('$(UserRootDir)\Microsoft.Cpp.$(Platform).user.props')" Label="LocalAppDataPlatform" />
  </ImportGroup>
  <ImportGroup Condition="'$(Configuration)|$(Platform)'=='Debug|x64'" Label="PropertySheets">
    <Import Project="$(UserRootDir)\Microsoft.Cpp.$(Platform).user.props" Condition="exists('$(UserRootDir)\Microsoft.Cpp.$(Platform).user.props')" Label="LocalAppDataPlatform" />
  </ImportGroup>
  <ImportGroup Condition="'$(Configuration)|$(Platform)'=='Release|Win32'" Label="PropertySheets">
    <Import Project="$(UserRootDir)\Microsoft.Cpp.$(Platform).user.props" Condition="exists('$(UserRootDir)\Microsoft.Cpp.$(Platform).user.props')" Label="LocalAppDataPlatform" />
  </ImportGroup>
  <ImportGroup Condition="'$(Configuration)|$(Platform)'=='Release|x64'" Label="PropertySheets">
    <Import Project="$(UserRootDir)\Microsoft.Cpp.$(Platform).user.props" Condition="exists('$(UserRootDir)\Microsoft.Cpp.$(Platform).user.props')" Label="LocalAppDataPlatform" />
  </ImportGroup>
  <ImportGroup Condition="'$(Configuration)|$(Platform)'=='Release-SSE2|Win32'" Label="PropertySheets">
    <Import Project="$(UserRootDir)\Microsoft.Cpp.$(Platform).user.props" Condition="exists('$(UserRootDir)\Microsoft.Cpp.$(Platform).user.props')" Label="LocalAppDataPlatform" />
  </ImportGroup>
  <ImportGroup Condition="'$(Configuration)|$(Platform)'=='Release-AVX|x64'" Label="PropertySheets">
    <Import Project="povray64-avx.props" />
    <Import Project="$(UserRootDir)\Microsoft.Cpp.$(Platform).user.props" Condition="exists('$(UserRootDir)\Microsoft.Cpp.$(Platform).user.props')" Label="LocalAppDataPlatform" />
  </ImportGroup>
  <PropertyGroup Label="UserMacros" />
  <PropertyGroup Condition="'$(Configuration)|$(Platform)'=='Debug|Win32'">
    <OutDir>bin32\lib\</OutDir>
    <IntDir>build\$(ProjectName)\$(Platform)\$(Configuration)\</IntDir>
    <TargetName>povcore32d</TargetName>
  </PropertyGroup>
  <PropertyGroup Condition="'$(Configuration)|$(Platform)'=='Debug|x64'">
    <OutDir>bin64\lib\</OutDir>
    <IntDir>build\$(ProjectName)\$(Platform)\$(Configuration)\</IntDir>
    <TargetName>povcore64d</TargetName>
  </PropertyGroup>
  <PropertyGroup Condition="'$(Configuration)|$(Platform)'=='Release|Win32'">
    <OutDir>bin32\lib\</OutDir>
    <IntDir>build\$(ProjectName)\$(Platform)\$(Configuration)\</IntDir>
    <TargetName>povcore32</TargetName>
  </PropertyGroup>
  <PropertyGroup Condition="'$(Configuration)|$(Platform)'=='Release|x64'">
    <OutDir>bin64\lib\</OutDir>
    <IntDir>build\$(ProjectName)\$(Platform)\$(Configuration)\</IntDir>
    <TargetName>povcore64</TargetName>
  </PropertyGroup>
  <PropertyGroup Condition="'$(Configuration)|$(Platform)'=='Release-SSE2|Win32'">
    <OutDir>bin32\lib\</OutDir>
    <IntDir>build\$(ProjectName)\$(Platform)\$(Configuration)\</IntDir>
    <TargetName>povcore32-sse2</TargetName>
  </PropertyGroup>
  <PropertyGroup Condition="'$(Configuration)|$(Platform)'=='Release-AVX|x64'">
    <OutDir>bin64\lib\</OutDir>
    <IntDir>build\$(ProjectName)\$(Platform)\$(Configuration)\</IntDir>
    <TargetName>$(ProjectName)$(ConfigTag)</TargetName>
  </PropertyGroup>
  <PropertyGroup>
    <_ProjectFileVersion>10.0.30319.1</_ProjectFileVersion>
  </PropertyGroup>
  <ItemDefinitionGroup Condition="'$(Configuration)|$(Platform)'=='Debug|Win32'">
    <Midl>
      <PreprocessorDefinitions>_DEBUG;%(PreprocessorDefinitions)</PreprocessorDefinitions>
      <MkTypLibCompatible>true</MkTypLibCompatible>
      <SuppressStartupBanner>true</SuppressStartupBanner>
      <TargetEnvironment>Win32</TargetEnvironment>
    </Midl>
    <ClCompile>
      <Optimization>Disabled</Optimization>
      <IntrinsicFunctions>true</IntrinsicFunctions>
      <AdditionalIncludeDirectories>..\..\internal\windows;..\..\platform\x86;..\..\platform\windows;..\..\windows\povconfig;..\..\libraries\boost;..\..\vfe\win\;..\..\vfe\;..\..\source;..\..\libraries\jpeg;..\..\libraries\zlib;..\..\libraries\png;..\..\libraries\tiff\libtiff;%(AdditionalIncludeDirectories)</AdditionalIncludeDirectories>
      <PreprocessorDefinitions>$(PovBuildDefs)BOOST_ALL_NO_LIB;_DEBUG;WIN32;WIN32_LEAN_AND_MEAN;_WINDOWS;WINVER=0x0500;_WIN32_WINNT=0x0500;COMMONCTRL_VERSION=0x500;CLASSLIB_DEFS_H;NOMINMAX;ISOLATION_AWARE_ENABLED;_CRT_SECURE_NO_DEPRECATE;_HAS_ITERATOR_DEBUGGING=0;%(PreprocessorDefinitions)</PreprocessorDefinitions>
      <StringPooling>true</StringPooling>
      <ExceptionHandling>Sync</ExceptionHandling>
      <BasicRuntimeChecks>Default</BasicRuntimeChecks>
      <RuntimeLibrary>MultiThreadedDebug</RuntimeLibrary>
      <BufferSecurityCheck>false</BufferSecurityCheck>
      <EnableEnhancedInstructionSet>StreamingSIMDExtensions2</EnableEnhancedInstructionSet>
      <ForceConformanceInForLoopScope>true</ForceConformanceInForLoopScope>
      <RuntimeTypeInfo>true</RuntimeTypeInfo>
      <PrecompiledHeader>Use</PrecompiledHeader>
      <PrecompiledHeaderFile>precomp.h</PrecompiledHeaderFile>
      <PrecompiledHeaderOutputFile>$(IntDir)precomp.pch</PrecompiledHeaderOutputFile>
      <BrowseInformation>true</BrowseInformation>
      <BrowseInformationFile>$(IntDir)</BrowseInformationFile>
      <WarningLevel>Level3</WarningLevel>
      <SuppressStartupBanner>true</SuppressStartupBanner>
      <DebugInformationFormat>ProgramDatabase</DebugInformationFormat>
      <CompileAs>Default</CompileAs>
      <DisableSpecificWarnings>4800;4355;%(DisableSpecificWarnings)</DisableSpecificWarnings>
      <ForcedIncludeFiles>precomp.h;%(ForcedIncludeFiles)</ForcedIncludeFiles>
    </ClCompile>
    <ResourceCompile>
      <PreprocessorDefinitions>_DEBUG;%(PreprocessorDefinitions)</PreprocessorDefinitions>
      <Culture>0x0409</Culture>
    </ResourceCompile>
    <Lib>
      <AdditionalLibraryDirectories>%(AdditionalLibraryDirectories)</AdditionalLibraryDirectories>
      <OutputFile>$(OutDir)$(TargetName)$(TargetExt)</OutputFile>
    </Lib>
  </ItemDefinitionGroup>
  <ItemDefinitionGroup Condition="'$(Configuration)|$(Platform)'=='Debug|x64'">
    <Midl>
      <PreprocessorDefinitions>_DEBUG;%(PreprocessorDefinitions)</PreprocessorDefinitions>
      <MkTypLibCompatible>true</MkTypLibCompatible>
      <SuppressStartupBanner>true</SuppressStartupBanner>
      <TargetEnvironment>X64</TargetEnvironment>
    </Midl>
    <ClCompile>
      <Optimization>Disabled</Optimization>
      <IntrinsicFunctions>true</IntrinsicFunctions>
      <AdditionalIncludeDirectories>..\..\internal\windows;..\..\platform\x86;..\..\platform\windows;..\..\windows\povconfig;..\..\libraries\boost;..\..\vfe\win\;..\..\vfe\;..\..\source;..\..\libraries\jpeg;..\..\libraries\zlib;..\..\libraries\png;..\..\libraries\tiff\libtiff;%(AdditionalIncludeDirectories)</AdditionalIncludeDirectories>
      <PreprocessorDefinitions>$(PovBuildDefs)BOOST_ALL_NO_LIB;_DEBUG;WIN32;WIN32_LEAN_AND_MEAN;_WINDOWS;CLASSLIB_DEFS_H;NOMINMAX;ISOLATION_AWARE_ENABLED;_CRT_SECURE_NO_DEPRECATE;_HAS_ITERATOR_DEBUGGING=0;BUILDING_AMD64=1;%(PreprocessorDefinitions)</PreprocessorDefinitions>
      <StringPooling>true</StringPooling>
      <ExceptionHandling>Sync</ExceptionHandling>
      <BasicRuntimeChecks>Default</BasicRuntimeChecks>
      <RuntimeLibrary>MultiThreadedDebug</RuntimeLibrary>
      <BufferSecurityCheck>false</BufferSecurityCheck>
      <EnableEnhancedInstructionSet>NotSet</EnableEnhancedInstructionSet>
      <ForceConformanceInForLoopScope>true</ForceConformanceInForLoopScope>
      <RuntimeTypeInfo>true</RuntimeTypeInfo>
      <PrecompiledHeader>Use</PrecompiledHeader>
      <PrecompiledHeaderFile>precomp.h</PrecompiledHeaderFile>
      <PrecompiledHeaderOutputFile>$(IntDir)precomp.pch</PrecompiledHeaderOutputFile>
      <BrowseInformation>true</BrowseInformation>
      <BrowseInformationFile>$(IntDir)</BrowseInformationFile>
      <WarningLevel>Level3</WarningLevel>
      <SuppressStartupBanner>true</SuppressStartupBanner>
      <DebugInformationFormat>ProgramDatabase</DebugInformationFormat>
      <CompileAs>Default</CompileAs>
      <DisableSpecificWarnings>4800;4355;%(DisableSpecificWarnings)</DisableSpecificWarnings>
      <ForcedIncludeFiles>precomp.h;%(ForcedIncludeFiles)</ForcedIncludeFiles>
    </ClCompile>
    <ResourceCompile>
      <PreprocessorDefinitions>_DEBUG;%(PreprocessorDefinitions)</PreprocessorDefinitions>
      <Culture>0x0409</Culture>
    </ResourceCompile>
    <Lib>
      <AdditionalLibraryDirectories>%(AdditionalLibraryDirectories)</AdditionalLibraryDirectories>
    </Lib>
  </ItemDefinitionGroup>
  <ItemDefinitionGroup Condition="'$(Configuration)|$(Platform)'=='Release|Win32'">
    <Midl>
      <PreprocessorDefinitions>NDEBUG;%(PreprocessorDefinitions)</PreprocessorDefinitions>
      <MkTypLibCompatible>true</MkTypLibCompatible>
      <SuppressStartupBanner>true</SuppressStartupBanner>
      <TargetEnvironment>Win32</TargetEnvironment>
    </Midl>
    <ClCompile>
      <Optimization>Full</Optimization>
      <InlineFunctionExpansion>AnySuitable</InlineFunctionExpansion>
      <IntrinsicFunctions>true</IntrinsicFunctions>
      <FavorSizeOrSpeed>Speed</FavorSizeOrSpeed>
      <OmitFramePointers>false</OmitFramePointers>
      <EnableFiberSafeOptimizations>false</EnableFiberSafeOptimizations>
      <WholeProgramOptimization>true</WholeProgramOptimization>
      <AdditionalIncludeDirectories>..\..\internal\windows;..\..\platform\x86;..\..\platform\windows;..\..\windows\povconfig;..\..\libraries\boost;..\..\vfe\win\;..\..\vfe\;..\..\source;..\..\libraries\jpeg;..\..\libraries\zlib;..\..\libraries\png;..\..\libraries\tiff\libtiff;%(AdditionalIncludeDirectories)</AdditionalIncludeDirectories>
      <PreprocessorDefinitions>$(PovBuildDefs)BOOST_ALL_NO_LIB;NDEBUG;WIN32;WIN32_LEAN_AND_MEAN;_WINDOWS;COMMONCTRL_VERSION=0x500;CLASSLIB_DEFS_H;WINVER=0x0500;_WIN32_WINNT=0x0500;NOMINMAX;ISOLATION_AWARE_ENABLED;_CRT_SECURE_NO_DEPRECATE;_SECURE_SCL=0;%(PreprocessorDefinitions)</PreprocessorDefinitions>
      <StringPooling>true</StringPooling>
      <ExceptionHandling>Sync</ExceptionHandling>
      <RuntimeLibrary>MultiThreaded</RuntimeLibrary>
      <BufferSecurityCheck>false</BufferSecurityCheck>
      <EnableEnhancedInstructionSet>NotSet</EnableEnhancedInstructionSet>
      <FloatingPointModel>Precise</FloatingPointModel>
      <FloatingPointExceptions>false</FloatingPointExceptions>
      <ForceConformanceInForLoopScope>true</ForceConformanceInForLoopScope>
      <RuntimeTypeInfo>true</RuntimeTypeInfo>
      <PrecompiledHeader>Use</PrecompiledHeader>
      <PrecompiledHeaderFile>precomp.h</PrecompiledHeaderFile>
      <PrecompiledHeaderOutputFile>$(IntDir)precomp.pch</PrecompiledHeaderOutputFile>
      <BrowseInformation>true</BrowseInformation>
      <BrowseInformationFile>$(IntDir)</BrowseInformationFile>
      <WarningLevel>Level3</WarningLevel>
      <SuppressStartupBanner>true</SuppressStartupBanner>
      <DebugInformationFormat>ProgramDatabase</DebugInformationFormat>
      <CompileAs>Default</CompileAs>
      <DisableSpecificWarnings>4800;4355;%(DisableSpecificWarnings)</DisableSpecificWarnings>
      <ForcedIncludeFiles>precomp.h;%(ForcedIncludeFiles)</ForcedIncludeFiles>
    </ClCompile>
    <ResourceCompile>
      <PreprocessorDefinitions>NDEBUG;%(PreprocessorDefinitions)</PreprocessorDefinitions>
      <Culture>0x0409</Culture>
    </ResourceCompile>
    <Lib>
      <OutputFile>$(OutDir)$(TargetName)$(TargetExt)</OutputFile>
    </Lib>
  </ItemDefinitionGroup>
  <ItemDefinitionGroup Condition="'$(Configuration)|$(Platform)'=='Release|x64'">
    <Midl>
      <PreprocessorDefinitions>NDEBUG;%(PreprocessorDefinitions)</PreprocessorDefinitions>
      <MkTypLibCompatible>true</MkTypLibCompatible>
      <SuppressStartupBanner>true</SuppressStartupBanner>
      <TargetEnvironment>X64</TargetEnvironment>
    </Midl>
    <ClCompile>
      <Optimization>Full</Optimization>
      <InlineFunctionExpansion>AnySuitable</InlineFunctionExpansion>
      <IntrinsicFunctions>true</IntrinsicFunctions>
      <FavorSizeOrSpeed>Speed</FavorSizeOrSpeed>
      <OmitFramePointers>false</OmitFramePointers>
      <EnableFiberSafeOptimizations>false</EnableFiberSafeOptimizations>
      <AdditionalIncludeDirectories>..\..\internal\windows;..\..\platform\x86;..\..\platform\windows;..\..\windows\povconfig;..\..\libraries\boost;..\..\vfe\win\;..\..\vfe\;..\..\source;..\..\libraries\jpeg;..\..\libraries\zlib;..\..\libraries\png;..\..\libraries\tiff\libtiff;%(AdditionalIncludeDirectories)</AdditionalIncludeDirectories>
      <PreprocessorDefinitions>$(PovBuildDefs)BOOST_ALL_NO_LIB;NDEBUG;WIN32;WIN32_LEAN_AND_MEAN;_WINDOWS;CLASSLIB_DEFS_H;NOMINMAX;ISOLATION_AWARE_ENABLED;_CRT_SECURE_NO_DEPRECATE;_SECURE_SCL=0;BUILDING_AMD64=1;%(PreprocessorDefinitions)</PreprocessorDefinitions>
      <StringPooling>true</StringPooling>
      <ExceptionHandling>Sync</ExceptionHandling>
      <RuntimeLibrary>MultiThreaded</RuntimeLibrary>
      <BufferSecurityCheck>false</BufferSecurityCheck>
      <EnableEnhancedInstructionSet>NotSet</EnableEnhancedInstructionSet>
      <FloatingPointModel>Precise</FloatingPointModel>
      <FloatingPointExceptions>false</FloatingPointExceptions>
      <ForceConformanceInForLoopScope>true</ForceConformanceInForLoopScope>
      <RuntimeTypeInfo>true</RuntimeTypeInfo>
      <PrecompiledHeader>Use</PrecompiledHeader>
      <PrecompiledHeaderFile>precomp.h</PrecompiledHeaderFile>
      <PrecompiledHeaderOutputFile>$(IntDir)precomp.pch</PrecompiledHeaderOutputFile>
      <BrowseInformation>true</BrowseInformation>
      <BrowseInformationFile>$(IntDir)</BrowseInformationFile>
      <WarningLevel>Level3</WarningLevel>
      <SuppressStartupBanner>true</SuppressStartupBanner>
      <DebugInformationFormat>ProgramDatabase</DebugInformationFormat>
      <CompileAs>Default</CompileAs>
      <DisableSpecificWarnings>4800;4355;%(DisableSpecificWarnings)</DisableSpecificWarnings>
      <ForcedIncludeFiles>precomp.h;%(ForcedIncludeFiles)</ForcedIncludeFiles>
    </ClCompile>
    <ResourceCompile>
      <PreprocessorDefinitions>NDEBUG;%(PreprocessorDefinitions)</PreprocessorDefinitions>
      <Culture>0x0409</Culture>
    </ResourceCompile>
    <Lib>
      <OutputFile>$(OutDir)$(TargetName)$(TargetExt)</OutputFile>
    </Lib>
  </ItemDefinitionGroup>
  <ItemDefinitionGroup Condition="'$(Configuration)|$(Platform)'=='Release-SSE2|Win32'">
    <Midl>
      <PreprocessorDefinitions>NDEBUG;%(PreprocessorDefinitions)</PreprocessorDefinitions>
      <MkTypLibCompatible>true</MkTypLibCompatible>
      <SuppressStartupBanner>true</SuppressStartupBanner>
      <TargetEnvironment>Win32</TargetEnvironment>
    </Midl>
    <ClCompile>
      <Optimization>Full</Optimization>
      <InlineFunctionExpansion>AnySuitable</InlineFunctionExpansion>
      <IntrinsicFunctions>true</IntrinsicFunctions>
      <FavorSizeOrSpeed>Speed</FavorSizeOrSpeed>
      <OmitFramePointers>false</OmitFramePointers>
      <EnableFiberSafeOptimizations>false</EnableFiberSafeOptimizations>
      <WholeProgramOptimization>true</WholeProgramOptimization>
      <AdditionalIncludeDirectories>..\..\internal\windows;..\..\platform\x86;..\..\platform\windows;..\..\windows\povconfig;..\..\libraries\boost;..\..\vfe\win\;..\..\vfe\;..\..\source;..\..\libraries\jpeg;..\..\libraries\zlib;..\..\libraries\png;..\..\libraries\tiff\libtiff;%(AdditionalIncludeDirectories)</AdditionalIncludeDirectories>
      <PreprocessorDefinitions>$(PovBuildDefs)BOOST_ALL_NO_LIB;NDEBUG;WIN32;WIN32_LEAN_AND_MEAN;_WINDOWS;COMMONCTRL_VERSION=0x500;CLASSLIB_DEFS_H;WINVER=0x0500;_WIN32_WINNT=0x0500;NOMINMAX;ISOLATION_AWARE_ENABLED;_CRT_SECURE_NO_DEPRECATE;_SECURE_SCL=0;BUILD_SSE2=1;%(PreprocessorDefinitions)</PreprocessorDefinitions>
      <StringPooling>true</StringPooling>
      <ExceptionHandling>Sync</ExceptionHandling>
      <RuntimeLibrary>MultiThreaded</RuntimeLibrary>
      <BufferSecurityCheck>false</BufferSecurityCheck>
      <EnableEnhancedInstructionSet>StreamingSIMDExtensions2</EnableEnhancedInstructionSet>
      <FloatingPointModel>Precise</FloatingPointModel>
      <FloatingPointExceptions>false</FloatingPointExceptions>
      <ForceConformanceInForLoopScope>true</ForceConformanceInForLoopScope>
      <RuntimeTypeInfo>true</RuntimeTypeInfo>
      <PrecompiledHeader>Use</PrecompiledHeader>
      <PrecompiledHeaderFile>precomp.h</PrecompiledHeaderFile>
      <PrecompiledHeaderOutputFile>$(IntDir)precomp.pch</PrecompiledHeaderOutputFile>
      <BrowseInformation>true</BrowseInformation>
      <BrowseInformationFile>$(IntDir)</BrowseInformationFile>
      <WarningLevel>Level3</WarningLevel>
      <SuppressStartupBanner>true</SuppressStartupBanner>
      <DebugInformationFormat>ProgramDatabase</DebugInformationFormat>
      <CompileAs>Default</CompileAs>
      <DisableSpecificWarnings>4800;4355;%(DisableSpecificWarnings)</DisableSpecificWarnings>
      <ForcedIncludeFiles>precomp.h;%(ForcedIncludeFiles)</ForcedIncludeFiles>
    </ClCompile>
    <ResourceCompile>
      <PreprocessorDefinitions>NDEBUG;%(PreprocessorDefinitions)</PreprocessorDefinitions>
      <Culture>0x0409</Culture>
    </ResourceCompile>
    <Lib>
      <OutputFile>$(OutDir)$(TargetName)$(TargetExt)</OutputFile>
    </Lib>
  </ItemDefinitionGroup>
  <ItemDefinitionGroup Condition="'$(Configuration)|$(Platform)'=='Release-AVX|x64'">
    <Midl>
      <PreprocessorDefinitions>NDEBUG;%(PreprocessorDefinitions)</PreprocessorDefinitions>
      <MkTypLibCompatible>true</MkTypLibCompatible>
      <SuppressStartupBanner>true</SuppressStartupBanner>
      <TargetEnvironment>X64</TargetEnvironment>
    </Midl>
    <ClCompile>
      <Optimization>Full</Optimization>
      <InlineFunctionExpansion>AnySuitable</InlineFunctionExpansion>
      <IntrinsicFunctions>true</IntrinsicFunctions>
      <FavorSizeOrSpeed>Speed</FavorSizeOrSpeed>
      <OmitFramePointers>false</OmitFramePointers>
      <EnableFiberSafeOptimizations>false</EnableFiberSafeOptimizations>
      <AdditionalIncludeDirectories>..\..\internal\windows;..\..\platform\x86;..\..\platform\windows;..\..\windows\povconfig;..\..\libraries\boost;..\..\vfe\win\;..\..\vfe\;..\..\source;..\..\libraries\jpeg;..\..\libraries\zlib;..\..\libraries\png;..\..\libraries\tiff\libtiff;%(AdditionalIncludeDirectories)</AdditionalIncludeDirectories>
      <PreprocessorDefinitions>$(PovBuildDefs)BOOST_ALL_NO_LIB;NDEBUG;WIN32;WIN32_LEAN_AND_MEAN;_WINDOWS;CLASSLIB_DEFS_H;NOMINMAX;ISOLATION_AWARE_ENABLED;_CRT_SECURE_NO_DEPRECATE;_SECURE_SCL=0;BUILDING_AMD64=1;%(PreprocessorDefinitions)</PreprocessorDefinitions>
      <StringPooling>true</StringPooling>
      <ExceptionHandling>Sync</ExceptionHandling>
      <RuntimeLibrary>MultiThreaded</RuntimeLibrary>
      <BufferSecurityCheck>false</BufferSecurityCheck>
      <EnableEnhancedInstructionSet>NotSet</EnableEnhancedInstructionSet>
      <FloatingPointModel>Precise</FloatingPointModel>
      <FloatingPointExceptions>false</FloatingPointExceptions>
      <ForceConformanceInForLoopScope>true</ForceConformanceInForLoopScope>
      <RuntimeTypeInfo>true</RuntimeTypeInfo>
      <PrecompiledHeader>Use</PrecompiledHeader>
      <PrecompiledHeaderFile>precomp.h</PrecompiledHeaderFile>
      <PrecompiledHeaderOutputFile>$(IntDir)precomp.pch</PrecompiledHeaderOutputFile>
      <BrowseInformation>true</BrowseInformation>
      <BrowseInformationFile>$(IntDir)</BrowseInformationFile>
      <WarningLevel>Level3</WarningLevel>
      <SuppressStartupBanner>true</SuppressStartupBanner>
      <DebugInformationFormat>ProgramDatabase</DebugInformationFormat>
      <CompileAs>Default</CompileAs>
      <DisableSpecificWarnings>4800;4355;%(DisableSpecificWarnings)</DisableSpecificWarnings>
      <ForcedIncludeFiles>precomp.h;%(ForcedIncludeFiles)</ForcedIncludeFiles>
    </ClCompile>
    <ResourceCompile>
      <PreprocessorDefinitions>NDEBUG;%(PreprocessorDefinitions)</PreprocessorDefinitions>
      <Culture>0x0409</Culture>
    </ResourceCompile>
    <Lib>
      <OutputFile>$(OutDir)$(TargetName)$(TargetExt)</OutputFile>
    </Lib>
  </ItemDefinitionGroup>
  <ItemGroup>
    <ClCompile Include="..\..\source\core\bounding\bounding.cpp" />
    <ClCompile Include="..\..\source\core\bounding\boundingbox.cpp" />
    <ClCompile Include="..\..\source\core\bounding\boundingcylinder.cpp" />
    <ClCompile Include="..\..\source\core\bounding\boundingsphere.cpp" />
    <ClCompile Include="..\..\source\core\bounding\bsptree.cpp" />
    <ClCompile Include="..\..\source\core\colour\spectral.cpp" />
    <ClCompile Include="..\..\source\core\lighting\lightgroup.cpp" />
    <ClCompile Include="..\..\source\core\lighting\lightsource.cpp" />
    <ClCompile Include="..\..\source\core\lighting\photons.cpp" />
    <ClCompile Include="..\..\source\core\lighting\radiosity.cpp" />
    <ClCompile Include="..\..\source\core\lighting\subsurface.cpp" />
    <ClCompile Include="..\..\source\core\material\blendmap.cpp" />
    <ClCompile Include="..\..\source\core\material\interior.cpp" />
    <ClCompile Include="..\..\source\core\material\media.cpp" />
    <ClCompile Include="..\..\source\core\material\noise.cpp" />
    <ClCompile Include="..\..\source\core\material\pattern.cpp" />
    <ClCompile Include="..\..\source\core\material\portablenoise.cpp" />
    <ClCompile Include="..\..\source\core\material\warp.cpp" />
    <ClCompile Include="..\..\source\core\material\normal.cpp" />
    <ClCompile Include="..\..\source\core\material\pigment.cpp" />
    <ClCompile Include="..\..\source\core\material\texture.cpp" />
    <ClCompile Include="..\..\source\core\math\chi2.cpp" />
    <ClCompile Include="..\..\source\core\math\hypercomplex.cpp" />
    <ClCompile Include="..\..\source\core\math\jitter.cpp" />
    <ClCompile Include="..\..\source\core\math\matrix.cpp" />
    <ClCompile Include="..\..\source\core\math\polynomialsolver.cpp" />
    <ClCompile Include="..\..\source\core\math\quaternion.cpp" />
    <ClCompile Include="..\..\source\core\math\randcosweighted.cpp" />
    <ClCompile Include="..\..\source\core\math\randomsequence.cpp" />
    <ClCompile Include="..\..\source\core\math\spline.cpp" />
    <ClCompile Include="..\..\source\core\math\vector.cpp" />
    <ClCompile Include="..\..\source\core\render\ray.cpp" />
    <ClCompile Include="..\..\source\core\render\trace.cpp" />
    <ClCompile Include="..\..\source\core\render\tracepixel.cpp" />
    <ClCompile Include="..\..\source\core\scene\atmosphere.cpp" />
    <ClCompile Include="..\..\source\core\scene\camera.cpp" />
    <ClCompile Include="..\..\source\core\scene\object.cpp" />
    <ClCompile Include="..\..\source\core\scene\scenedata.cpp" />
    <ClCompile Include="..\..\source\core\scene\tracethreaddata.cpp" />
    <ClCompile Include="..\..\source\core\shape\bezier.cpp" />
    <ClCompile Include="..\..\source\core\shape\blob.cpp" />
    <ClCompile Include="..\..\source\core\shape\box.cpp" />
    <ClCompile Include="..\..\source\core\shape\cone.cpp" />
    <ClCompile Include="..\..\source\core\shape\csg.cpp" />
    <ClCompile Include="..\..\source\core\shape\disc.cpp" />
    <ClCompile Include="..\..\source\core\shape\parametric.cpp" />
    <ClCompile Include="..\..\source\core\shape\fractal.cpp" />
    <ClCompile Include="..\..\source\core\shape\heightfield.cpp" />
    <ClCompile Include="..\..\source\core\shape\isosurface.cpp" />
    <ClCompile Include="..\..\source\core\shape\lathe.cpp" />
    <ClCompile Include="..\..\source\core\shape\lemon.cpp" />
    <ClCompile Include="..\..\source\core\shape\mesh.cpp" />
    <ClCompile Include="..\..\source\core\shape\ovus.cpp" />
    <ClCompile Include="..\..\source\core\shape\plane.cpp" />
    <ClCompile Include="..\..\source\core\shape\polynomial.cpp" />
    <ClCompile Include="..\..\source\core\shape\polygon.cpp" />
    <ClCompile Include="..\..\source\core\shape\prism.cpp" />
    <ClCompile Include="..\..\source\core\shape\quadric.cpp" />
    <ClCompile Include="..\..\source\core\shape\sor.cpp" />
    <ClCompile Include="..\..\source\core\shape\sphere.cpp" />
    <ClCompile Include="..\..\source\core\shape\spheresweep.cpp" />
    <ClCompile Include="..\..\source\core\shape\superellipsoid.cpp" />
    <ClCompile Include="..\..\source\core\shape\torus.cpp" />
    <ClCompile Include="..\..\source\core\shape\triangle.cpp" />
<<<<<<< HEAD
=======
    <ClCompile Include="..\..\source\core\shape\truetype.cpp" />
    <ClCompile Include="..\..\source\core\support\cracklecache.cpp" />
>>>>>>> 29a10823
    <ClCompile Include="..\..\source\core\support\imageutil.cpp" />
    <ClCompile Include="..\..\source\core\support\octree.cpp" />
    <ClCompile Include="..\..\source\core\support\statisticids.cpp" />
    <ClCompile Include="..\..\source\core\support\statistics.cpp" />
    <ClCompile Include="..\..\source\core\precomp.cpp">
      <PrecompiledHeader Condition="'$(Configuration)|$(Platform)'=='Debug|Win32'">Create</PrecompiledHeader>
      <PrecompiledHeader Condition="'$(Configuration)|$(Platform)'=='Debug|x64'">Create</PrecompiledHeader>
      <PrecompiledHeader Condition="'$(Configuration)|$(Platform)'=='Release|Win32'">Create</PrecompiledHeader>
      <PrecompiledHeader Condition="'$(Configuration)|$(Platform)'=='Release|x64'">Create</PrecompiledHeader>
      <PrecompiledHeader Condition="'$(Configuration)|$(Platform)'=='Release-SSE2|Win32'">Create</PrecompiledHeader>
      <PrecompiledHeader Condition="'$(Configuration)|$(Platform)'=='Release-AVX|x64'">Create</PrecompiledHeader>
    </ClCompile>
  </ItemGroup>
  <ItemGroup>
    <ClInclude Include="..\..\source\core\bounding\bounding.h" />
    <ClInclude Include="..\..\source\core\bounding\boundingbox.h" />
    <ClInclude Include="..\..\source\core\bounding\boundingbox_fwd.h" />
    <ClInclude Include="..\..\source\core\bounding\boundingcylinder.h" />
    <ClInclude Include="..\..\source\core\bounding\boundingcylinder_fwd.h" />
    <ClInclude Include="..\..\source\core\bounding\boundingsphere.h" />
    <ClInclude Include="..\..\source\core\bounding\bsptree.h" />
    <ClInclude Include="..\..\source\core\colour\spectral.h" />
    <ClInclude Include="..\..\source\core\configcore.h" />
    <ClInclude Include="..\..\source\core\coretypes.h" />
    <ClInclude Include="..\..\source\core\core_fwd.h" />
    <ClInclude Include="..\..\source\core\lighting\lightgroup.h" />
    <ClInclude Include="..\..\source\core\lighting\lightsource.h" />
    <ClInclude Include="..\..\source\core\lighting\photons.h" />
    <ClInclude Include="..\..\source\core\lighting\photons_fwd.h" />
    <ClInclude Include="..\..\source\core\lighting\radiosity.h" />
    <ClInclude Include="..\..\source\core\lighting\subsurface.h" />
    <ClInclude Include="..\..\source\core\material\blendmap.h" />
    <ClInclude Include="..\..\source\core\material\interior.h" />
    <ClInclude Include="..\..\source\core\material\media.h" />
    <ClInclude Include="..\..\source\core\material\noise.h" />
    <ClInclude Include="..\..\source\core\material\pattern.h" />
    <ClInclude Include="..\..\source\core\material\pattern_fwd.h" />
    <ClInclude Include="..\..\source\core\material\portablenoise.h" />
    <ClInclude Include="..\..\source\core\material\warp.h" />
    <ClInclude Include="..\..\source\core\material\normal.h" />
    <ClInclude Include="..\..\source\core\material\pigment.h" />
    <ClInclude Include="..\..\source\core\material\texture.h" />
    <ClInclude Include="..\..\source\core\math\chi2.h" />
    <ClInclude Include="..\..\source\core\math\hypercomplex.h" />
    <ClInclude Include="..\..\source\core\math\jitter.h" />
    <ClInclude Include="..\..\source\core\math\matrix.h" />
    <ClInclude Include="..\..\source\core\math\polynomialsolver.h" />
    <ClInclude Include="..\..\source\core\math\quaternion.h" />
    <ClInclude Include="..\..\source\core\math\randcosweighted.h" />
    <ClInclude Include="..\..\source\core\math\randomsequence.h" />
    <ClInclude Include="..\..\source\core\math\randomsequence_fwd.h" />
    <ClInclude Include="..\..\source\core\math\spline.h" />
    <ClInclude Include="..\..\source\core\math\vector.h" />
    <ClInclude Include="..\..\source\core\math\vector_fwd.h" />
    <ClInclude Include="..\..\source\core\render\ray.h" />
    <ClInclude Include="..\..\source\core\render\ray_fwd.h" />
    <ClInclude Include="..\..\source\core\render\trace.h" />
    <ClInclude Include="..\..\source\core\render\tracepixel.h" />
    <ClInclude Include="..\..\source\core\scene\atmosphere.h" />
    <ClInclude Include="..\..\source\core\scene\atmosphere_fwd.h" />
    <ClInclude Include="..\..\source\core\scene\camera.h" />
    <ClInclude Include="..\..\source\core\scene\object.h" />
    <ClInclude Include="..\..\source\core\scene\scenedata.h" />
    <ClInclude Include="..\..\source\core\scene\scenedata_fwd.h" />
    <ClInclude Include="..\..\source\core\scene\tracethreaddata.h" />
    <ClInclude Include="..\..\source\core\shape\bezier.h" />
    <ClInclude Include="..\..\source\core\shape\blob.h" />
    <ClInclude Include="..\..\source\core\shape\box.h" />
    <ClInclude Include="..\..\source\core\shape\cone.h" />
    <ClInclude Include="..\..\source\core\shape\csg.h" />
    <ClInclude Include="..\..\source\core\shape\csg_fwd.h" />
    <ClInclude Include="..\..\source\core\shape\disc.h" />
    <ClInclude Include="..\..\source\core\shape\parametric.h" />
    <ClInclude Include="..\..\source\core\shape\fractal.h" />
    <ClInclude Include="..\..\source\core\shape\heightfield.h" />
    <ClInclude Include="..\..\source\core\shape\isosurface.h" />
    <ClInclude Include="..\..\source\core\shape\lathe.h" />
    <ClInclude Include="..\..\source\core\shape\lemon.h" />
    <ClInclude Include="..\..\source\core\shape\mesh.h" />
    <ClInclude Include="..\..\source\core\shape\ovus.h" />
    <ClInclude Include="..\..\source\core\shape\plane.h" />
    <ClInclude Include="..\..\source\core\shape\polynomial.h" />
    <ClInclude Include="..\..\source\core\shape\polygon.h" />
    <ClInclude Include="..\..\source\core\shape\prism.h" />
    <ClInclude Include="..\..\source\core\shape\quadric.h" />
    <ClInclude Include="..\..\source\core\shape\sor.h" />
    <ClInclude Include="..\..\source\core\shape\sphere.h" />
    <ClInclude Include="..\..\source\core\shape\spheresweep.h" />
    <ClInclude Include="..\..\source\core\shape\superellipsoid.h" />
    <ClInclude Include="..\..\source\core\shape\torus.h" />
    <ClInclude Include="..\..\source\core\shape\triangle.h" />
<<<<<<< HEAD
=======
    <ClInclude Include="..\..\source\core\shape\truetype.h" />
    <ClInclude Include="..\..\source\core\support\cracklecache.h" />
    <ClInclude Include="..\..\source\core\support\cracklecache_fwd.h" />
>>>>>>> 29a10823
    <ClInclude Include="..\..\source\core\support\imageutil.h" />
    <ClInclude Include="..\..\source\core\support\octree.h" />
    <ClInclude Include="..\..\source\core\support\octree_fwd.h" />
    <ClInclude Include="..\..\source\core\support\simplevector.h" />
    <ClInclude Include="..\..\source\core\support\statisticids.h" />
    <ClInclude Include="..\..\source\core\support\statistics.h" />
    <ClInclude Include="..\..\source\core\precomp.h" />
    <ClInclude Include="..\..\source\core\support\statistics_fwd.h" />
    <ClInclude Include="..\povconfig\syspovconfigcore.h" />
  </ItemGroup>
  <Import Project="$(VCTargetsPath)\Microsoft.Cpp.targets" />
  <ImportGroup Label="ExtensionTargets">
  </ImportGroup>
</Project><|MERGE_RESOLUTION|>--- conflicted
+++ resolved
@@ -463,11 +463,7 @@
     <ClCompile Include="..\..\source\core\shape\superellipsoid.cpp" />
     <ClCompile Include="..\..\source\core\shape\torus.cpp" />
     <ClCompile Include="..\..\source\core\shape\triangle.cpp" />
-<<<<<<< HEAD
-=======
-    <ClCompile Include="..\..\source\core\shape\truetype.cpp" />
     <ClCompile Include="..\..\source\core\support\cracklecache.cpp" />
->>>>>>> 29a10823
     <ClCompile Include="..\..\source\core\support\imageutil.cpp" />
     <ClCompile Include="..\..\source\core\support\octree.cpp" />
     <ClCompile Include="..\..\source\core\support\statisticids.cpp" />
@@ -559,12 +555,8 @@
     <ClInclude Include="..\..\source\core\shape\superellipsoid.h" />
     <ClInclude Include="..\..\source\core\shape\torus.h" />
     <ClInclude Include="..\..\source\core\shape\triangle.h" />
-<<<<<<< HEAD
-=======
-    <ClInclude Include="..\..\source\core\shape\truetype.h" />
     <ClInclude Include="..\..\source\core\support\cracklecache.h" />
     <ClInclude Include="..\..\source\core\support\cracklecache_fwd.h" />
->>>>>>> 29a10823
     <ClInclude Include="..\..\source\core\support\imageutil.h" />
     <ClInclude Include="..\..\source\core\support\octree.h" />
     <ClInclude Include="..\..\source\core\support\octree_fwd.h" />
