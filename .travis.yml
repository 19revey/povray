--- conflicted
+++ resolved
@@ -1,32 +1,23 @@
 env:
   global:
-   # Required for Coverity Scan
-   - secure: "BT2A2IDJx9nlEUnE8ZYtJQk2XAYTGu3+BT4qTTmxrS94htpUl1c82cM0RceUW/rzKrcJ7JAvQ1YuqJLlUW7J2cIWOdrF8Mk4DtlZSV9KnMc5+h7hf3bGGPw/LnYGnhrWYtSQfjZJHeCBfJufb4e7YqDfRz3UKDQ6FZCsFFMWnCAmBymF1Zj+ip7jkUn+P2gP8/vPjZupvfEZ0h8CkCXm7kSqHmTj0l9gOBQ6OMzP0uFN3KcRD5B+DSxoTmRGe+1abOr2nxUhIQsJxQZ5Y/V0ItwgNnoevi8d35QD9A2FT7gtuDkhYu0Fb8Jz6mReXk51hM6hE1qmfW+n2Dau679WkAtm4c/2osWwtxc1dbvQNvnr/XEnj51c4pbyPugjAKWoa/B73hXAflbrq0FWm14JVG2kCJYqid12HRvkMvzGJtjgJy5jIlPx+cb+BZ6tYsoa9m7CO1rTuYxUyKsHGtXSYOMPKyc7RIePOi37ZBF9QAm/urJdP6c6pfsrLEKvNOHArmUIixjrC9ImdQdJDBcgVUgP1h4oFfWaHgrys8B0EviIMoBewmTF8dUkD9j5rbpAonfjSpX0RX0Rcqtx2Mr68W97+BSGCy+WNIBe4ACivHDjYzfUw44ruYjZqUeXKzhJUHJxCf9OnqpppJ8ru6n6Tc7kMKcEEfZGDdVICrsBuMs="
-   # In Coverity Scan builds, ./configure is automatically called without parameters, so we must pass them via
-   # environment variables.
-   - COMPILED_BY="Travis CI for Coverity Scan"
-   # In Coverity Scan builds, the assembler gags on FMA3 instructions (e.g. VFMADD321SS) for some reason, so we must
-   # forbid the compiler to emit them.
-   # We also set a preprocessor macro to know we're building for Coverity.
-   - CXXFLAGS="-mno-fma -DSTATIC_CODE_ANALYSIS"
+    # Required for Coverity Scan
+    - secure: "BT2A2IDJx9nlEUnE8ZYtJQk2XAYTGu3+BT4qTTmxrS94htpUl1c82cM0RceUW/rzKrcJ7JAvQ1YuqJLlUW7J2cIWOdrF8Mk4DtlZSV9KnMc5+h7hf3bGGPw/LnYGnhrWYtSQfjZJHeCBfJufb4e7YqDfRz3UKDQ6FZCsFFMWnCAmBymF1Zj+ip7jkUn+P2gP8/vPjZupvfEZ0h8CkCXm7kSqHmTj0l9gOBQ6OMzP0uFN3KcRD5B+DSxoTmRGe+1abOr2nxUhIQsJxQZ5Y/V0ItwgNnoevi8d35QD9A2FT7gtuDkhYu0Fb8Jz6mReXk51hM6hE1qmfW+n2Dau679WkAtm4c/2osWwtxc1dbvQNvnr/XEnj51c4pbyPugjAKWoa/B73hXAflbrq0FWm14JVG2kCJYqid12HRvkMvzGJtjgJy5jIlPx+cb+BZ6tYsoa9m7CO1rTuYxUyKsHGtXSYOMPKyc7RIePOi37ZBF9QAm/urJdP6c6pfsrLEKvNOHArmUIixjrC9ImdQdJDBcgVUgP1h4oFfWaHgrys8B0EviIMoBewmTF8dUkD9j5rbpAonfjSpX0RX0Rcqtx2Mr68W97+BSGCy+WNIBe4ACivHDjYzfUw44ruYjZqUeXKzhJUHJxCf9OnqpppJ8ru6n6Tc7kMKcEEfZGDdVICrsBuMs="
+    # In Coverity Scan builds, ./configure is automatically called without parameters, so we must pass them via
+    # environment variables.
+    - COMPILED_BY="Travis CI for Coverity Scan"
+    # In Coverity Scan builds, the assembler gags on FMA3 instructions (e.g. VFMADD321SS) for some reason, so we must
+    # forbid the compiler to emit them.
+    # We also set a preprocessor macro to know we're building for Coverity.
+    - CXXFLAGS="-mno-fma -DSTATIC_CODE_ANALYSIS"
 
 before_install:
-      # Required(?) for Coverity Scan
-      - echo -n | openssl s_client -connect scan.coverity.com:443 | sed -ne '/-BEGIN CERTIFICATE-/,/-END CERTIFICATE-/p' | sudo tee -a /etc/ssl/certs/ca-
+  # Required(?) for Coverity Scan
+  - echo -n | openssl s_client -connect scan.coverity.com:443 | sed -ne '/-BEGIN CERTIFICATE-/,/-END CERTIFICATE-/p' | sudo tee -a /etc/ssl/certs/ca-
 
 branches:
   except:
   - /^v[0-9]/
 
-<<<<<<< HEAD
-os:
-- linux
-
-language: cpp
-
-compiler:
-- gcc
-=======
 
 language: cpp
 
@@ -34,11 +25,6 @@
   include:
   - os: linux
     compiler: gcc
-  - os: osx
-    compiler: clang
-
-sudo: false
->>>>>>> 4d21059c
 
 addons:
   apt:
